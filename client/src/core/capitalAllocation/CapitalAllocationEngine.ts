--- conflicted
+++ resolved
@@ -180,16 +180,14 @@
   // Allocate using LRM
   const allocations = allocateLRM(allocableCapacityCents, weightsBps);
 
+  // Convert percentage cap into cents if specified
+  const globalCapCents =
+    input.maxAllocationPerCohortPct !== null
+      ? roundPercentDerivedToCents(input.commitmentCents * input.maxAllocationPerCohortPct)
+      : null;
+
   // Apply per-cohort caps if specified (with spill-over)
-<<<<<<< HEAD
   const { finalAllocations } = applyCohortCaps(
-=======
-  // Convert percentage to cents if specified
-  const globalCapCents = input.maxAllocationPerCohortPct !== null
-    ? roundPercentDerivedToCents(input.commitmentCents * input.maxAllocationPerCohortPct)
-    : null;
-  const { finalAllocations, spilloverCents } = applyCohortCaps(
->>>>>>> f5dc09f5
     cohorts,
     allocations,
     allocableCapacityCents,
