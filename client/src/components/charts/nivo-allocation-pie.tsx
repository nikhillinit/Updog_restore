<<<<<<< HEAD
import React, { memo, useMemo, useCallback } from 'react';
=======
import React from 'react';
>>>>>>> e8ab4397
import { ResponsivePie } from '@nivo/pie';
import { Card, CardContent, CardHeader, CardTitle } from "@/components/ui/card";


interface AllocationData {
  id: string;
  label: string;
  value: number;
  color?: string;
}

interface NivoAllocationPieProps {
  title: string;
  data: AllocationData[];
  height?: number;
}

const NivoAllocationPie = memo(function NivoAllocationPie({ 
  title, 
  data, 
  height = 400 
}: NivoAllocationPieProps) {
  // Memoize expensive calculations
  const totalValue = useMemo(
    () => data.reduce((sum, d) => sum + d.value, 0),
    [data]
  );
  
  // Memoize tooltip component to prevent re-renders
  const TooltipComponent = useCallback(({ datum }: { datum: any }) => (
    <div className="bg-white p-3 border border-gray-200 rounded-lg shadow-lg">
      <div className="font-semibold" style={{ color: datum.color }}>
        {datum.label}
      </div>
      <div className="text-sm text-gray-600">
        ${(datum.value / 1000000).toFixed(1)}M ({((datum.value / totalValue) * 100).toFixed(1)}%)
      </div>
    </div>
  ), [totalValue]);
  
  // Memoize chart configuration
  const chartConfig = useMemo(() => ({
    margin: { top: 40, right: 80, bottom: 80, left: 80 },
    innerRadius: 0.5,
    padAngle: 0.7,
    cornerRadius: 3,
    activeOuterRadiusOffset: 8,
    borderWidth: 1,
    borderColor: '#ffffff',
    arcLinkLabelsSkipAngle: 10,
    arcLinkLabelsTextColor: '#333333',
    arcLinkLabelsThickness: 2,
    arcLinkLabelsColor: { from: 'color' },
    arcLabelsSkipAngle: 10,
    arcLabelsTextColor: '#ffffff',
    colors: ['#2563eb', '#dc2626', '#16a34a', '#ca8a04', '#7c3aed', '#ea580c'],
    animate: true,
    motionConfig: 'gentle' as const,
    legends: [{
      anchor: 'bottom' as const,
      direction: 'row' as const,
      justify: false,
      translateX: 0,
      translateY: 56,
      itemsSpacing: 0,
      itemWidth: 100,
      itemHeight: 18,
      itemTextColor: '#999',
      itemDirection: 'left-to-right' as const,
      itemOpacity: 1,
      symbolSize: 18,
      symbolShape: 'circle' as const,
      effects: [{
        on: 'hover' as const,
        style: {
          itemTextColor: '#000'
        }
      }]
    }]
  }), []);
  
  return (
    <Card>
      <CardHeader>
        <CardTitle className="text-lg font-semibold">{title}</CardTitle>
      </CardHeader>
      <CardContent>
        <div style={{ height: `${height}px` }}>
          <ResponsivePie
            data={data}
            {...chartConfig}
            tooltip={TooltipComponent}
          />
        </div>
      </CardContent>
    </Card>
  );
});

export default NivoAllocationPie;<|MERGE_RESOLUTION|>--- conflicted
+++ resolved
@@ -1,11 +1,6 @@
-<<<<<<< HEAD
 import React, { memo, useMemo, useCallback } from 'react';
-=======
-import React from 'react';
->>>>>>> e8ab4397
 import { ResponsivePie } from '@nivo/pie';
 import { Card, CardContent, CardHeader, CardTitle } from "@/components/ui/card";
-
 
 interface AllocationData {
   id: string;
