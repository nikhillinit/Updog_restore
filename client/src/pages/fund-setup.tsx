<<<<<<< HEAD
import React, { useState, useEffect } from 'react';
=======
import React from 'react';
>>>>>>> e8ab4397
import { Card, CardContent, CardHeader, CardTitle } from "@/components/ui/card";
import { Button } from "@/components/ui/button";
import { Input } from "@/components/ui/input";
import { Label } from "@/components/ui/label";
import { Select, SelectContent, SelectItem, SelectTrigger, SelectValue } from "@/components/ui/select";
import { Switch } from "@/components/ui/switch";

import { useLocation } from "wouter";
import { useMutation, useQueryClient } from "@tanstack/react-query";
import { apiRequest } from "@/lib/queryClient";
import { useToast } from "@/hooks/use-toast";
import { useFundContext } from "@/contexts/FundContext";
import { CheckCircle, Circle, ArrowRight, ArrowLeft, Building2 } from "lucide-react";
import BudgetCreator from "@/components/budget/budget-creator";
import InvestmentStrategyStep from "./InvestmentStrategyStep";
import ExitRecyclingStep from "./ExitRecyclingStep";
import WaterfallStep from "./WaterfallStep";
import type { InvestmentStrategy, ExitRecycling, Waterfall } from "@shared/types";
import type { Fund as DatabaseFund } from "@shared/schema";
import type { Fund } from "@/contexts/FundContext";

type WizardStep = 'fund-basics' | 'committed-capital' | 'investment-strategy' | 'exit-recycling' | 'waterfall' | 'advanced-settings' | 'review';

const WIZARD_STEPS: { id: WizardStep; label: string; description: string; icon: string }[] = [
  { id: 'fund-basics', label: 'Fund Name, Currency and Life', description: 'Some basic facts on your fund', icon: 'F' },
  { id: 'committed-capital', label: 'Committed Capital', description: 'The total capital committed from Limited and General Partners', icon: 'C' },
  { id: 'investment-strategy', label: 'Investment Strategy', description: 'Define stages, sectors, and capital allocation', icon: 'I' },
  { id: 'exit-recycling', label: 'Exit Recycling', description: 'Configure exit proceeds recycling', icon: 'E' },
  { id: 'waterfall', label: 'Waterfall', description: 'Set distribution waterfall and carry terms', icon: 'W' },
  { id: 'advanced-settings', label: 'Advanced Settings', description: 'Traditional fund or SPV', icon: 'A' },
  { id: 'review', label: 'Review', description: 'Review and create fund', icon: 'R' },
];

// Helper function to convert database fund to context fund type
const convertDatabaseFundToContextFund = (dbFund: DatabaseFund): Fund => ({
  id: dbFund.id,
  name: dbFund.name,
  size: parseFloat(dbFund.size || "0"),
  managementFee: parseFloat(dbFund.managementFee || "0"),
  carryPercentage: parseFloat(dbFund.carryPercentage || "0"),
  vintageYear: dbFund.vintageYear,
  deployedCapital: parseFloat(dbFund.deployedCapital || "0"),
  status: dbFund.status,
  createdAt: dbFund.createdAt?.toISOString() || new Date().toISOString(),
  updatedAt: new Date().toISOString(), // API doesn't return updatedAt, so use current time
});

export default function FundSetup() {
  const [, setLocation] = useLocation();
  const { toast } = useToast();
  const queryClient = useQueryClient();
  const { setCurrentFund } = useFundContext();
  const [currentStep, setCurrentStep] = useState<WizardStep>('fund-basics');
  
  const [fundData, setFundData] = useState({
    // Fund Basics
    name: "",
    currency: "USD",
    startDate: "2023-04-15",
    endDate: "2033-04-15",
    hasEndDate: true,
    isEvergreen: false,
    lifeYears: 10,
    investmentHorizonYears: 5,
    capitalCallFrequency: "Monthly",
    
    // Committed Capital
    totalCommittedCapital: "100000000",
    gpCommitmentPercent: "2",
    gpCommitment: "2",
    gpCommitmentAmount: "2000000",
    lpCommitmentAmount: "98000000",
    lpCommitmentCloses: [
      { month: 1, percentage: 100 }
    ],
    
    // Investment Parameters
    investmentStage: "seed",
    followOnStrategy: "maintain_ownership",
    checkSizeMin: "100000",
    checkSizeMax: "2000000",
    followOnRate: "50",
    allocations: [
      { id: 'alloc-1', name: 'Initial Investments', stage: 'seed', allocation: '60', sector: 'Generalist' },
      { id: 'alloc-2', name: 'Follow-On', stage: 'series_a', allocation: '40', sector: 'Generalist' }
    ],
    
    // Cashless GP Commit (Optional)
    cashlessGPPercent: "0",
    
    // Capital Call Schedule
    capitalCallSchedule: "12",
    
    // GP Commitment in Management Fees
    includeGPInManagementFees: false,
    
    // Investment Strategy
    investmentStrategy: {
      stages: [
        { id: 'stage-1', name: 'Seed', graduationRate: 30, exitRate: 20 },
        { id: 'stage-2', name: 'Series A', graduationRate: 40, exitRate: 25 },
        { id: 'stage-3', name: 'Series B+', graduationRate: 0, exitRate: 35 }
      ],
      sectorProfiles: [
        { id: 'sector-1', name: 'FinTech', targetPercentage: 40, description: 'Financial technology companies' },
        { id: 'sector-2', name: 'HealthTech', targetPercentage: 30, description: 'Healthcare technology companies' },
        { id: 'sector-3', name: 'Enterprise SaaS', targetPercentage: 30, description: 'B2B software solutions' }
      ],
      allocations: [
        { id: 'alloc-1', category: 'New Investments', percentage: 75, description: 'Fresh capital for new portfolio companies' },
        { id: 'alloc-2', category: 'Reserves', percentage: 20, description: 'Follow-on investments for existing portfolio' },
        { id: 'alloc-3', category: 'Operating Expenses', percentage: 5, description: 'Fund management and operations' }
      ]
    } as InvestmentStrategy,
    
    // Exit Recycling
    exitRecycling: {
      enabled: false,
      recyclePercentage: 0,
      recycleWindowMonths: 24,
      restrictToSameSector: false,
      restrictToSameStage: false
    } as ExitRecycling,
    
    // Waterfall
    waterfall: {
      type: 'EUROPEAN' as const,
      hurdle: 0.08, // 8%
      catchUp: 0.08, // 8%
      carryVesting: {
        cliffYears: 0,
        vestingYears: 4
      }
    } as Waterfall,
    
    // Advanced Settings
    vehicleStructure: "traditional_fund", // traditional_fund or spv
    
    // Fees and Expenses
    fundExpenses: [
      { id: 'exp-1', name: 'Legal Fees', amount: '200000', timing: 'upfront', category: 'Legal Fees', monthlyAmount: '16667', startMonth: '1', endMonth: '12' },
      { id: 'exp-2', name: 'Audit & Tax', amount: '50000', timing: 'annual', category: 'Audit & Tax', monthlyAmount: '4167', startMonth: '1', endMonth: '120' },
      { id: 'exp-3', name: 'Administration', amount: '100000', timing: 'annual', category: 'Administration', monthlyAmount: '8333', startMonth: '1', endMonth: '120' }
    ],
    feeStructure: "2.0",
    feeStepDown: false,
    feeStepDownYear: "5",
    feeStepDownRate: "1.5",
    
    // Exit Recycling Fields
    exitRecyclingRate: "50",
    exitRecyclingCap: "100",
    exitRecyclingTerm: "5",
    
    // Waterfall Fields
    waterfallType: "EUROPEAN",
    
    // Preferred Return
    preferredReturn: false,
    preferredReturnRate: "8",
    
    // Limited Partners
    limitedPartners: [] as Array<{
      id: string;
      name: string;
      investment: string;
      feeProfile: string;
      profitSplit: string;
    }>,
    
    // Default values for fund creation
    size: "100000000",
    managementFee: "2.0",
    carryPercentage: "20",
    vintageYear: "2023",
    fundLife: "10",
    investmentPeriod: "5",
    status: "active",
    deployedCapital: 0
  });

  const createFundMutation = useMutation<Fund, Error, any>({
    mutationFn: async (data: any): Promise<Fund> => {
      // Extract only the fields required by CompleteFundSetupSchema
      const fundPayload = {
        name: data.name,
        size: parseFloat(data.size || data.totalCommittedCapital),
        deployedCapital: 0,
        managementFee: parseFloat(data.managementFee) / 100,
        carryPercentage: parseFloat(data.carryPercentage) / 100,
        vintageYear: parseInt(data.vintageYear),
        isEvergreen: data.isEvergreen || false,
        lifeYears: data.isEvergreen ? undefined : parseInt(data.lifeYears || data.fundLife || "10"),
        investmentHorizonYears: parseInt(data.investmentHorizonYears || data.investmentPeriod || "5"),
        investmentStrategy: data.investmentStrategy,
        exitRecycling: data.exitRecycling,
        waterfall: data.waterfall
      };
      
      const response = await apiRequest('POST', '/api/funds', fundPayload);
      const databaseFund = await response.json() as DatabaseFund;
      return convertDatabaseFundToContextFund(databaseFund);
    },
    onSuccess: (newFund: Fund) => {
      queryClient.invalidateQueries({ queryKey: ['/api/funds'] });
      setCurrentFund(newFund);
      toast({
        title: "Fund Created Successfully",
        description: "Your fund has been set up and you can now access all features.",
      });
      setLocation('/dashboard');
    },
    onError: (error: any) => {
      toast({
        title: "Error Creating Fund",
        description: error.message || "Failed to create fund. Please try again.",
        variant: "destructive",
      });
    }
  });

  const currentStepIndex = WIZARD_STEPS.findIndex(s => s.id === currentStep);

  // Initialize fund life calculation on component mount
  useEffect(() => {
    if (fundData.hasEndDate && fundData.startDate && fundData.endDate) {
      const updatedData = calculateFundLifeFromDates(fundData);
      if (updatedData !== fundData) {
        setFundData(updatedData);
      }
    }
  }, []); // Empty dependency array to run only on mount

  const handleInputChange = (field: string, value: string | boolean | number) => {
    setFundData(prev => {
      // Ensure proper type handling for boolean fields
      let processedValue = value;
      const booleanFields = ['hasEndDate', 'isEvergreen', 'includeGPInManagementFees', 'feeStepDown', 'preferredReturn'];
      
      if (booleanFields.includes(field)) {
        processedValue = Boolean(value);
      }
      
      const updated = { ...prev, [field]: processedValue };
      
      // Auto-calculate dependent fields
      if (field === 'totalCommittedCapital' || field === 'gpCommitmentPercent') {
        return updateCalculatedFields(updated);
      }
      
      // Auto-calculate fund life when dates change
      if (field === 'startDate' || field === 'endDate') {
        return calculateFundLifeFromDates(updated);
      }
      
      return updated;
    });
  };

  const handleComplexDataChange = (field: string, value: any) => {
    setFundData(prev => ({ ...prev, [field]: value }));
  };

  const handleNext = () => {
    const stepOrder: WizardStep[] = ['fund-basics', 'committed-capital', 'investment-strategy', 'exit-recycling', 'waterfall', 'advanced-settings', 'review'];
    const currentIndex = stepOrder.indexOf(currentStep);
    if (currentIndex < stepOrder.length - 1) {
      setCurrentStep(stepOrder[currentIndex + 1]);
    }
  };

  const handleBack = () => {
    const stepOrder: WizardStep[] = ['fund-basics', 'committed-capital', 'investment-strategy', 'exit-recycling', 'waterfall', 'advanced-settings', 'review'];
    const currentIndex = stepOrder.indexOf(currentStep);
    if (currentIndex > 0) {
      setCurrentStep(stepOrder[currentIndex - 1]);
    }
  };

  const calculateFundLifeFromDates = (data: any) => {
    if (data.startDate && data.endDate && data.hasEndDate) {
      const startDate = new Date(data.startDate);
      const endDate = new Date(data.endDate);
      
      if (endDate <= startDate) {
        toast({
          title: "Invalid Date Range",
          description: "Fund end date must be after the start date.",
          variant: "destructive",
        });
        return data;
      }
      
      const diffInMs = endDate.getTime() - startDate.getTime();
      const diffInYears = diffInMs / (1000 * 60 * 60 * 24 * 365.25);
      const fundLifeYears = Math.round(diffInYears);
      
      return {
        ...data,
        lifeYears: fundLifeYears,
        vintageYear: startDate.getFullYear().toString()
      };
    }
    
    return {
      ...data,
      vintageYear: data.startDate ? new Date(data.startDate).getFullYear().toString() : data.vintageYear
    };
  };

  const updateCalculatedFields = (data: any) => {
    const totalCommitted = parseFloat(data.totalCommittedCapital || "0");
    const gpPercent = parseFloat(data.gpCommitmentPercent || "0");
    const gpAmount = (totalCommitted * gpPercent / 100).toString();
    const lpAmount = (totalCommitted - parseFloat(gpAmount)).toString();
    
    return {
      ...data,
      gpCommitmentAmount: gpAmount,
      lpCommitmentAmount: lpAmount,
      size: data.totalCommittedCapital,
      vintageYear: new Date(data.startDate).getFullYear().toString()
    };
  };

  const canSkipStep = () => {
    return currentStep === 'advanced-settings'; // Only advanced settings can be skipped
  };

  const handleSave = () => {
    createFundMutation.mutate(fundData);
  };

  const isFormValid = fundData.name && fundData.totalCommittedCapital && parseFloat(fundData.totalCommittedCapital) > 0;
  const canProceed = currentStep === 'fund-basics' ? isFormValid : true;

  return (
    <div className="min-h-screen bg-gray-50 overflow-y-auto">
      <div className="max-w-4xl mx-auto p-4 sm:p-6 pb-20">
        {/* Header */}
        <div className="text-center mb-8 pt-8">
          <div className="w-16 h-16 bg-blue-600 rounded-full flex items-center justify-center mx-auto mb-4">
            <Building2 className="h-8 w-8 text-white" />
          </div>
          <h1 className="text-2xl sm:text-3xl font-bold text-gray-900 mb-2 break-words">Press On Ventures Construction Wizard</h1>
          <p className="text-gray-600">Set up your fund with essential information</p>
        </div>

        {/* Progress Bar */}
        <div className="mb-12">
          <div className="flex items-center justify-between">
            {WIZARD_STEPS.map((step, index) => (
              <div key={step.id} className="flex-1 relative">
                <div className={`flex items-center ${index < WIZARD_STEPS.length - 1 ? 'w-full' : ''}`}>
                  <div
                    className={`w-10 h-10 rounded-full flex items-center justify-center text-sm font-medium transition-colors ${
                      index <= currentStepIndex
                        ? 'bg-blue-600 text-white'
                        : 'bg-gray-300 text-gray-600'
                    }`}
                  >
                    {step.icon}
                  </div>
                  {index < WIZARD_STEPS.length - 1 && (
                    <div
                      className={`flex-1 h-1 mx-4 ${
                        index < currentStepIndex ? 'bg-blue-600' : 'bg-gray-300'
                      }`}
                    />
                  )}
                </div>
                <div className="absolute top-12 left-0 right-0 text-center">
                  <p className="text-sm font-medium text-gray-900">{step.label}</p>
                  <p className="text-xs text-gray-500 mt-1">{step.description}</p>
                </div>
              </div>
            ))}
          </div>
        </div>

        {/* Step Content */}
        <Card className="shadow-lg border-0 mt-16">
          <CardHeader className="bg-white border-b border-gray-200 rounded-t-lg">
            <CardTitle className="text-lg sm:text-xl font-semibold text-gray-900 break-words">
              {WIZARD_STEPS[currentStepIndex].label}
            </CardTitle>
            <p className="text-gray-600 text-sm mt-1">
              {WIZARD_STEPS[currentStepIndex].description}
            </p>
          </CardHeader>
          <CardContent className="p-4 sm:p-6 lg:p-8 max-h-none overflow-visible">
            {/* Fund Basics Step */}
            {currentStep === 'fund-basics' && (
              <div className="space-y-8">
                {/* Fund Name */}
                <div className="space-y-3">
                  <Label htmlFor="fundName" className="text-base font-medium text-gray-900">
                    Fund Name
                  </Label>
                  <Input
                    id="fundName"
                    value={fundData.name}
                    onChange={(e) => handleInputChange('name', e.target.value)}
                    placeholder=""
                    className="h-11 border-gray-300"
                  />
                </div>

                {/* Fund Currency */}
                <div className="space-y-3">
                  <Label className="text-base font-medium text-gray-900">
                    Fund Currency
                  </Label>
                  <Select value={fundData.currency} onValueChange={(value) => handleInputChange('currency', value)}>
                    <SelectTrigger className="h-11 border-gray-300">
                      <SelectValue placeholder="United States Dollar ($)" />
                    </SelectTrigger>
                    <SelectContent>
                      <SelectItem value="USD">United States Dollar ($)</SelectItem>
                      <SelectItem value="EUR">Euro (€)</SelectItem>
                      <SelectItem value="GBP">British Pound (£)</SelectItem>
                    </SelectContent>
                  </Select>
                </div>

                {/* Fund Start Date */}
                <div className="space-y-3">
                  <Label className="text-base font-medium text-gray-900">
                    Fund Start Date
                  </Label>
                  <Input
                    type="date"
                    value={fundData.startDate}
                    onChange={(e) => handleInputChange('startDate', e.target.value)}
                    className="h-11 border-gray-300"
                  />
                </div>

                {/* Fund End Date */}
                <div className="space-y-3">
                  <Label className="text-base font-medium text-gray-900">
                    Fund End Date
                  </Label>
                  <div className="flex flex-col sm:flex-row items-start sm:items-center gap-4">
                    <div className="flex flex-wrap items-center gap-2">
                      <input
                        type="checkbox"
                        id="hasEndDate"
                        checked={fundData.hasEndDate}
                        onChange={(e) => {
                          handleInputChange('hasEndDate', e.target.checked);
                          if (!e.target.checked) {
                            // Clear the calculated life years when switching to evergreen
                            setFundData(prev => ({ ...prev, lifeYears: 10 }));
                          }
                        }}
                        className="h-4 w-4 text-blue-600 border-gray-300 rounded"
                      />
                      <Label htmlFor="hasEndDate" className="text-sm text-gray-700">
                        Fund has end date
                      </Label>
                    </div>
                    {fundData.hasEndDate && (
                      <Input
                        type="date"
                        value={fundData.endDate}
                        onChange={(e) => handleInputChange('endDate', e.target.value)}
                        className="h-11 border-gray-300 w-full min-w-0"
                        min={fundData.startDate}
                      />
                    )}
                  </div>
                  {fundData.hasEndDate && fundData.startDate && fundData.endDate && (
                    <p className="text-sm text-gray-600">
                      Fund life: {(() => {
                        const start = new Date(fundData.startDate);
                        const end = new Date(fundData.endDate);
                        const years = Math.round((end.getTime() - start.getTime()) / (1000 * 60 * 60 * 24 * 365.25));
                        return years;
                      })()} years
                    </p>
                  )}
                </div>

                {/* Capital Call Frequency */}
                <div className="space-y-3">
                  <Label className="text-base font-medium text-gray-900">
                    How often will you call capital?
                  </Label>
                  <Select value={fundData.capitalCallFrequency} onValueChange={(value) => handleInputChange('capitalCallFrequency', value)}>
                    <SelectTrigger className="h-11 border-gray-300">
                      <SelectValue placeholder="Monthly" />
                    </SelectTrigger>
                    <SelectContent>
                      <SelectItem value="Monthly">Monthly</SelectItem>
                      <SelectItem value="Quarterly">Quarterly</SelectItem>
                      <SelectItem value="Semi-Annually">Semi-Annually</SelectItem>
                      <SelectItem value="Annually">Annually</SelectItem>
                      <SelectItem value="Upfront">Upfront</SelectItem>
                    </SelectContent>
                  </Select>
                </div>

                {/* Evergreen Toggle */}
                <div className="space-y-3">
                  <div className="flex items-center justify-between">
                    <Label htmlFor="evergreen-toggle" className="text-base font-medium text-gray-900">
                      Ever-green fund?
                    </Label>
                    <Switch
                      id="evergreen-toggle"
                      checked={fundData.isEvergreen}
                      onCheckedChange={(checked) => handleInputChange('isEvergreen', checked)}
                    />
                  </div>
                  <p className="text-sm text-gray-600">
                    Evergreen funds have no fixed life and can invest indefinitely
                  </p>
                </div>

                {/* Conditional Fund Life - Only show for closed-end funds */}
                {!fundData.isEvergreen && (
                  <div className="space-y-3">
                    <Label htmlFor="fundLife" className="text-base font-medium text-gray-900">
                      Fund Life (Years)
                    </Label>
                    <Input
                      id="fundLife"
                      type="number"
                      min="3"
                      max="20"
                      value={fundData.lifeYears}
                      onChange={(e) => handleInputChange('lifeYears', e.target.value)}
                      className={`h-11 border-gray-300 ${
                        fundData.hasEndDate && fundData.startDate && fundData.endDate 
                          ? 'bg-gray-100 cursor-not-allowed' 
                          : ''
                      }`}
                      placeholder="10"
                      readOnly={Boolean(fundData.hasEndDate && fundData.startDate && fundData.endDate)}
                    />
                    <p className="text-sm text-gray-600">
                      {fundData.hasEndDate && fundData.startDate && fundData.endDate 
                        ? 'Automatically calculated from start and end dates'
                        : 'Total fund duration (typically 10-12 years)'}
                    </p>
                  </div>
                )}

                {/* Investment Horizon */}
                <div className="space-y-3">
                  <Label htmlFor="investmentHorizon" className="text-base font-medium text-gray-900">
                    Investment Horizon (Years)
                  </Label>
                  <Input
                    id="investmentHorizon"
                    type="number"
                    min="1"
                    max={fundData.lifeYears || 20}
                    value={fundData.investmentHorizonYears}
                    onChange={(e) => handleInputChange('investmentHorizonYears', e.target.value)}
                    className="h-11 border-gray-300"
                    placeholder="5"
                  />
                  <p className="text-sm text-gray-600">
                    Period for making new investments (typically 3-5 years)
                  </p>
                </div>
              </div>
            )}

            {/* Committed Capital Step */}
            {currentStep === 'committed-capital' && (
              <div className="space-y-8">
                {/* Total Committed Capital */}
                <div className="space-y-3">
                  <Label className="text-base font-medium text-gray-900">
                    Total Committed Capital
                  </Label>
                  <div className="relative">
                    <span className="absolute left-3 top-1/2 transform -translate-y-1/2 text-gray-500">$</span>
                    <Input
                      type="number"
                      value={fundData.totalCommittedCapital}
                      onChange={(e) => handleInputChange('totalCommittedCapital', e.target.value)}
                      placeholder="100,000,000"
                      className="h-11 pl-8 border-gray-300 w-full min-w-0"
                    />
                  </div>
                </div>

                {/* GP Commitment */}
                <div className="space-y-3">
                  <Label className="text-base font-medium text-gray-900">
                    GP Commitment (%)
                  </Label>
                  <div className="flex flex-col sm:flex-row items-start sm:items-center gap-4">
                    <div className="relative flex-1">
                      <Input
                        type="number"
                        step="0.1"
                        value={fundData.gpCommitmentPercent}
                        onChange={(e) => handleInputChange('gpCommitmentPercent', e.target.value)}
                        placeholder="2"
                        className="h-11 pr-8 border-gray-300 w-full min-w-0"
                      />
                      <span className="absolute right-3 top-1/2 transform -translate-y-1/2 text-gray-500">%</span>
                    </div>
                    <Button variant="outline" className="h-11 px-4">
                      Enter Amount
                    </Button>
                  </div>
                  <div className="text-sm text-gray-600 space-y-1">
                    <p>GP Commitment is ${parseFloat(fundData.gpCommitmentAmount || "0").toLocaleString()}</p>
                    <p>LP Commitment is ${parseFloat(fundData.lpCommitmentAmount || "0").toLocaleString()}</p>
                  </div>
                </div>

                {/* Capital Call Schedule */}
                <div className="space-y-3">
                  <Label className="text-base font-medium text-gray-900">
                    Capital Call Schedule
                  </Label>
                  <div className="max-w-xs">
                    <Select 
                      value={fundData.capitalCallSchedule} 
                      onValueChange={(value) => handleInputChange('capitalCallSchedule', value)}
                    >
                      <SelectTrigger className="h-11 border-gray-300 w-full">
                        <SelectValue placeholder="Select frequency" />
                      </SelectTrigger>
                      <SelectContent>
                        <SelectItem value="12">Annual (12 months)</SelectItem>
                        <SelectItem value="6">Semi-Annual (6 months)</SelectItem>
                        <SelectItem value="3">Quarterly (3 months)</SelectItem>
                        <SelectItem value="1">Monthly (1 month)</SelectItem>
                      </SelectContent>
                    </Select>
                  </div>
                  <p className="text-sm text-gray-600">Frequency of capital calls to investors</p>
                </div>

                {/* Cashless GP Commit */}
                <div className="space-y-3">
                  <Label className="text-base font-medium text-gray-900">
                    Cashless GP Commitment (%)
                  </Label>
                  <div className="relative max-w-xs">
                    <Input
                      type="number"
                      value={fundData.cashlessGPPercent}
                      onChange={(e) => handleInputChange('cashlessGPPercent', e.target.value)}
                      placeholder="0"
                      className="h-11 pr-8 border-gray-300 w-full min-w-0"
                    />
                    <span className="absolute right-3 top-1/2 transform -translate-y-1/2 text-gray-500">%</span>
                  </div>
                  <p className="text-sm text-gray-600">Percentage of GP commitment that is cashless (default: 0%)</p>
                </div>
              </div>
            )}

            {/* Investment Strategy Step */}
            {currentStep === 'investment-strategy' && (
              <InvestmentStrategyStep
                data={fundData.investmentStrategy}
                onChange={(data) => handleComplexDataChange('investmentStrategy', data)}
              />
            )}

            {/* Exit Recycling Step */}
            {currentStep === 'exit-recycling' && (
              <ExitRecyclingStep
                data={fundData.exitRecycling}
                onChange={(data) => handleComplexDataChange('exitRecycling', data)}
              />
            )}

            {/* Waterfall Step */}
            {currentStep === 'waterfall' && (
              <WaterfallStep
                data={fundData.waterfall}
                onChange={(data) => handleComplexDataChange('waterfall', data)}
              />
            )}

            {/* Advanced Settings Step */}
            {currentStep === 'advanced-settings' && (
              <div className="space-y-8">
                {/* Vehicle Structure */}
                <div className="space-y-3">
                  <Label className="text-base font-medium text-gray-900">
                    Vehicle Structure
                  </Label>
                  <Select value={fundData.vehicleStructure} onValueChange={(value) => handleInputChange('vehicleStructure', value)}>
                    <SelectTrigger className="h-11 border-2 border-blue-400">
                      <SelectValue placeholder="Traditional Fund (recommended)" />
                    </SelectTrigger>
                    <SelectContent>
                      <SelectItem value="traditional_fund">Traditional Fund (recommended)</SelectItem>
                      <SelectItem value="spv">SPV (no construction)</SelectItem>
                    </SelectContent>
                  </Select>
                </div>

                {/* Vehicle Structure Description */}
                <div className="bg-gray-50 rounded-lg p-6">
                  {fundData.vehicleStructure === 'traditional_fund' ? (
                    <div>
                      <h4 className="font-medium text-gray-900 mb-2">Traditional Fund (recommended)</h4>
                      <p className="text-sm text-gray-600">
                        The construction wizard will present sections that enable you to model a full projection with future investments. 
                        The model will also automatically project future investments, associated cash flows and generally operate the 
                        vehicle as if it will be building a future portfolio of investments.
                      </p>
                    </div>
                  ) : (
                    <div>
                      <h4 className="font-medium text-gray-900 mb-2">SPV (no construction yet)</h4>
                      <p className="text-sm text-gray-600">
                        The model will not automatically forecast future investments, instead you will need to manually add 
                        investments to build a portfolio of deals.
                      </p>
                    </div>
                  )}
                </div>
              </div>
            )}

            {/* Review Step */}
            {currentStep === 'review' && (
              <div className="space-y-8">
                <div className="border-b border-gray-200 pb-6">
                  <h3 className="text-lg font-medium text-gray-900 mb-4">Fund Structure & Terms</h3>
                  <div className="grid grid-cols-1 lg:grid-cols-2 gap-4 sm:gap-6">
                    <div className="space-y-2">
                      <Label htmlFor="vintageYear" className="text-sm font-medium text-gray-700">
                        Vintage Year
                      </Label>
                      <Select value={fundData.vintageYear} onValueChange={(value) => handleInputChange('vintageYear', value)}>
                        <SelectTrigger className="h-11">
                          <SelectValue placeholder="Select vintage year" />
                        </SelectTrigger>
                        <SelectContent>
                          <SelectItem value="2025">2025</SelectItem>
                          <SelectItem value="2024">2024</SelectItem>
                          <SelectItem value="2023">2023</SelectItem>
                        </SelectContent>
                      </Select>
                      <p className="text-xs text-gray-500">Typically when your fund is launched</p>
                    </div>
                    <div className="space-y-2">
                      <Label htmlFor="startDate" className="text-sm font-medium text-gray-700">
                        Start Date
                      </Label>
                      <Input
                        id="startDate"
                        type="date"
                        value={fundData.startDate}
                        onChange={(e) => handleInputChange('startDate', e.target.value)}
                        className="h-11"
                      />
                      <p className="text-xs text-gray-500">Fund launch date</p>
                    </div>
                  </div>
                </div>

                <div className="border-b border-gray-200 pb-6">
                  <h3 className="text-lg font-medium text-gray-900 mb-4">GP Commitment</h3>
                  <div className="grid grid-cols-1 lg:grid-cols-2 gap-4 sm:gap-6">
                    <div className="space-y-2">
                      <Label htmlFor="gpCommitment" className="text-sm font-medium text-gray-700">
                        GP Commitment %
                      </Label>
                      <div className="relative">
                        <Input
                          id="gpCommitment"
                          type="number"
                          step="0.1"
                          value={fundData.gpCommitmentPercent}
                          onChange={(e) => handleInputChange('gpCommitmentPercent', e.target.value)}
                          placeholder="2.0"
                          className="h-11 pr-8"
                        />
                        <span className="absolute right-3 top-1/2 transform -translate-y-1/2 text-gray-500">%</span>
                      </div>
                      <p className="text-xs text-gray-500">Percentage from GPs (typically 1-2.5%)</p>
                    </div>
                    <div className="space-y-2">
                      <Label className="text-sm font-medium text-gray-700">
                        GP Commitment Amount
                      </Label>
                      <div className="h-11 px-3 py-2 border border-gray-300 rounded-md bg-gray-50 flex items-center">
                        <span className="text-gray-900 font-medium">
                          {fundData.totalCommittedCapital && fundData.gpCommitmentPercent 
                            ? `$${((parseFloat(fundData.totalCommittedCapital) * parseFloat(fundData.gpCommitmentPercent)) / 100 / 1000000).toFixed(1)}M`
                            : '$0M'}
                        </span>
                      </div>
                      <p className="text-xs text-gray-500">Calculated GP investment amount</p>
                    </div>
                  </div>
                </div>

                <div>
                  <h3 className="text-lg font-medium text-gray-900 mb-4">Fund Timeline</h3>
                  <div className="grid grid-cols-1 lg:grid-cols-2 gap-4 sm:gap-6">
                    <div className="space-y-2">
                      <Label htmlFor="fundLife" className="text-sm font-medium text-gray-700">
                        Fund Life (Years)
                      </Label>
                      <Input
                        id="fundLife"
                        type="number"
                        value={fundData.fundLife}
                        onChange={(e) => handleInputChange('fundLife', e.target.value)}
                        placeholder="10"
                        className="h-11"
                      />
                      <p className="text-xs text-gray-500">Total fund duration</p>
                    </div>
                    <div className="space-y-2">
                      <Label htmlFor="investmentPeriod" className="text-sm font-medium text-gray-700">
                        Investment Period (Years)
                      </Label>
                      <Input
                        id="investmentPeriod"
                        type="number"
                        value={fundData.investmentPeriod}
                        onChange={(e) => handleInputChange('investmentPeriod', e.target.value)}
                        placeholder="5"
                        className="h-11"
                      />
                      <p className="text-xs text-gray-500">Active investment period</p>
                    </div>
                  </div>
                </div>
              </div>
            )}

            {/* Features Step */}
            {currentStep === 'advanced-settings' && (
              <div className="space-y-8">
                <div className="bg-blue-50 border border-blue-200 rounded-lg p-4 mb-6">
                  <p className="text-sm text-blue-800">
                    <strong>Investment Strategy & Features:</strong> Configure your fund's investment approach and advanced features.
                  </p>
                </div>

                {/* Investment Strategy */}
                <div className="border-b border-gray-200 pb-8">
                  <h3 className="text-lg font-medium text-gray-900 mb-4">Investment Strategy</h3>
                  
                  <div className="grid grid-cols-1 md:grid-cols-2 gap-6 mb-6">
                    <div className="space-y-2">
                      <Label className="text-sm font-medium text-gray-700">Primary Investment Stage *</Label>
                      <Select value={fundData.investmentStage} onValueChange={(value) => handleInputChange('investmentStage', value)}>
                        <SelectTrigger className="h-11">
                          <SelectValue placeholder="Select stage" />
                        </SelectTrigger>
                        <SelectContent>
                          <SelectItem value="pre_seed">Pre-Seed</SelectItem>
                          <SelectItem value="seed">Seed</SelectItem>
                          <SelectItem value="series_a">Series A</SelectItem>
                          <SelectItem value="series_b">Series B</SelectItem>
                          <SelectItem value="series_c">Series C+</SelectItem>
                          <SelectItem value="growth">Growth</SelectItem>
                          <SelectItem value="multi_stage">Multi-Stage</SelectItem>
                        </SelectContent>
                      </Select>
                      <p className="text-xs text-gray-500">Primary stage for your investments</p>
                    </div>
                    <div className="space-y-2">
                      <Label className="text-sm font-medium text-gray-700">Follow-On Strategy *</Label>
                      <Select value={fundData.followOnStrategy} onValueChange={(value) => handleInputChange('followOnStrategy', value)}>
                        <SelectTrigger className="h-11">
                          <SelectValue placeholder="Select strategy" />
                        </SelectTrigger>
                        <SelectContent>
                          <SelectItem value="maintain_ownership">Maintain Ownership %</SelectItem>
                          <SelectItem value="fixed_amount">Fixed Amount</SelectItem>
                          <SelectItem value="pro_rata">Pro-Rata Only</SelectItem>
                          <SelectItem value="selective">Selective Follow-On</SelectItem>
                        </SelectContent>
                      </Select>
                      <p className="text-xs text-gray-500">How you'll approach follow-on investments</p>
                    </div>
                  </div>

                  <div className="grid grid-cols-1 sm:grid-cols-2 lg:grid-cols-3 gap-4 sm:gap-6">
                    <div className="space-y-2">
                      <Label className="text-sm font-medium text-gray-700">Min Check Size *</Label>
                      <div className="relative">
                        <span className="absolute left-3 top-1/2 transform -translate-y-1/2 text-gray-500">$</span>
                        <Input
                          type="number"
                          value={fundData.checkSizeMin}
                          onChange={(e) => handleInputChange('checkSizeMin', e.target.value)}
                          placeholder="100000"
                          className="h-11 pl-8"
                        />
                      </div>
                      <p className="text-xs text-gray-500">Minimum initial investment</p>
                    </div>
                    <div className="space-y-2">
                      <Label className="text-sm font-medium text-gray-700">Max Check Size *</Label>
                      <div className="relative">
                        <span className="absolute left-3 top-1/2 transform -translate-y-1/2 text-gray-500">$</span>
                        <Input
                          type="number"
                          value={fundData.checkSizeMax}
                          onChange={(e) => handleInputChange('checkSizeMax', e.target.value)}
                          placeholder="2000000"
                          className="h-11 pl-8"
                        />
                      </div>
                      <p className="text-xs text-gray-500">Maximum initial investment</p>
                    </div>
                    <div className="space-y-2">
                      <Label className="text-sm font-medium text-gray-700">Follow-On Rate *</Label>
                      <div className="relative">
                        <Input
                          type="number"
                          value={fundData.followOnRate}
                          onChange={(e) => handleInputChange('followOnRate', e.target.value)}
                          placeholder="50"
                          className="h-11 pr-8"
                        />
                        <span className="absolute right-3 top-1/2 transform -translate-y-1/2 text-gray-500">%</span>
                      </div>
                      <p className="text-xs text-gray-500">Expected follow-on participation</p>
                    </div>
                  </div>
                </div>

                {/* Investment Allocations Section */}
                <div className="border-b border-gray-200 pb-8">
                  <h3 className="text-lg font-medium text-gray-900 mb-4">Investment Allocations *</h3>
                  <p className="text-sm text-gray-600 mb-4">Define how capital is allocated across different investment types</p>
                  
                  <div className="space-y-4">
                    {fundData.allocations.map((allocation, index) => (
                      <div key={allocation.id} className="bg-gray-50 rounded-lg p-4 border">
                        <div className="grid grid-cols-1 md:grid-cols-4 gap-4">
                          <div className="space-y-2">
                            <Label className="text-sm font-medium text-gray-700">Allocation Name</Label>
                            <Input
                              value={allocation.name}
                              onChange={(e) => {
                                const newAllocations = [...fundData.allocations];
                                newAllocations[index].name = e.target.value;
                                handleComplexDataChange('allocations', newAllocations);
                              }}
                              placeholder="e.g., Seed Investments"
                              className="h-10"
                            />
                          </div>
                          <div className="space-y-2">
                            <Label className="text-sm font-medium text-gray-700">Stage</Label>
                            <Select 
                              value={allocation.stage} 
                              onValueChange={(value) => {
                                const newAllocations = [...fundData.allocations];
                                newAllocations[index].stage = value;
                                handleComplexDataChange('allocations', newAllocations);
                              }}
                            >
                              <SelectTrigger className="h-10">
                                <SelectValue placeholder="Select stage" />
                              </SelectTrigger>
                              <SelectContent>
                                <SelectItem value="pre_seed">Pre-Seed</SelectItem>
                                <SelectItem value="seed">Seed</SelectItem>
                                <SelectItem value="series_a">Series A</SelectItem>
                                <SelectItem value="series_b">Series B</SelectItem>
                                <SelectItem value="growth">Growth</SelectItem>
                              </SelectContent>
                            </Select>
                          </div>
                          <div className="space-y-2">
                            <Label className="text-sm font-medium text-gray-700">Allocation %</Label>
                            <Input
                              type="number"
                              value={allocation.allocation}
                              onChange={(e) => {
                                const newAllocations = [...fundData.allocations];
                                newAllocations[index].allocation = e.target.value;
                                handleComplexDataChange('allocations', newAllocations);
                              }}
                              placeholder="80"
                              className="h-10"
                            />
                          </div>
                          <div className="space-y-2">
                            <Label className="text-sm font-medium text-gray-700">Sector</Label>
                            <Select 
                              value={allocation.sector} 
                              onValueChange={(value) => {
                                const newAllocations = [...fundData.allocations];
                                newAllocations[index].sector = value;
                                handleComplexDataChange('allocations', newAllocations);
                              }}
                            >
                              <SelectTrigger className="h-10">
                                <SelectValue placeholder="Select sector" />
                              </SelectTrigger>
                              <SelectContent>
                                <SelectItem value="technology">Technology</SelectItem>
                                <SelectItem value="healthcare">Healthcare</SelectItem>
                                <SelectItem value="fintech">Fintech</SelectItem>
                                <SelectItem value="saas">SaaS</SelectItem>
                                <SelectItem value="consumer">Consumer</SelectItem>
                                <SelectItem value="enterprise">Enterprise</SelectItem>
                                <SelectItem value="biotech">Biotech</SelectItem>
                              </SelectContent>
                            </Select>
                          </div>
                        </div>
                      </div>
                    ))}
                    
                    <Button 
                      variant="outline" 
                      size="sm" 
                      onClick={() => {
                        const newAllocation = {
                          id: `alloc-${Date.now()}`,
                          name: "",
                          sector: "technology",
                          allocation: "0",
                          stage: "seed"
                        };
                        const newAllocations = [...fundData.allocations, newAllocation];
                        handleComplexDataChange('allocations', newAllocations);
                      }}
                      className="text-blue-600 border-blue-200"
                    >
                      + Add Another Allocation
                    </Button>
                  </div>
                </div>

                {/* Fund Expenses */}
                <div className="border-b border-gray-200 pb-8">
                  <div className="flex items-center justify-between mb-4">
                    <div>
                      <h3 className="text-lg font-medium text-gray-900">Fund Expenses *</h3>
                      <p className="text-sm text-gray-600">Define expected fund operating expenses</p>
                    </div>
                    <BudgetCreator 
                      fundSize={parseFloat(fundData.size) || 200000000}
                      onBudgetCreate={(budget) => {
                        const newExpenses = budget.map((item, index) => ({
                          id: `exp-${Date.now()}-${index}`,
                          category: item.category,
                          monthlyAmount: Math.round(item.lifetimeExpense / item.term).toString(),
                          startMonth: "1",
                          endMonth: item.term.toString()
                        }));
                        handleComplexDataChange('fundExpenses', newExpenses);
                        toast({
                          title: "Budget Created",
                          description: `Successfully created budget with ${budget.length} expense categories`,
                        });
                      }}
                    />
                  </div>
                  
                  <div className="space-y-4">
                    {fundData.fundExpenses.map((expense, index) => (
                      <div key={expense.id} className="bg-gray-50 rounded-lg p-4 border">
                        <div className="grid grid-cols-1 md:grid-cols-4 gap-4">
                          <div className="space-y-2">
                            <Label className="text-sm font-medium text-gray-700">Expense Category</Label>
                            <Input
                              value={expense.category}
                              onChange={(e) => {
                                const newExpenses = [...fundData.fundExpenses];
                                newExpenses[index].category = e.target.value;
                                handleComplexDataChange('fundExpenses', newExpenses);
                              }}
                              placeholder="e.g., Legal & Compliance"
                              className="h-10"
                            />
                          </div>
                          <div className="space-y-2">
                            <Label className="text-sm font-medium text-gray-700">Monthly Amount</Label>
                            <div className="relative">
                              <span className="absolute left-3 top-1/2 transform -translate-y-1/2 text-gray-500">$</span>
                              <Input
                                type="number"
                                value={expense.monthlyAmount}
                                onChange={(e) => {
                                  const newExpenses = [...fundData.fundExpenses];
                                  newExpenses[index].monthlyAmount = e.target.value;
                                  handleComplexDataChange('fundExpenses', newExpenses);
                                }}
                                placeholder="10000"
                                className="h-10 pl-8"
                              />
                            </div>
                          </div>
                          <div className="space-y-2">
                            <Label className="text-sm font-medium text-gray-700">Start Month</Label>
                            <Input
                              type="number"
                              value={expense.startMonth}
                              onChange={(e) => {
                                const newExpenses = [...fundData.fundExpenses];
                                newExpenses[index].startMonth = e.target.value;
                                handleComplexDataChange('fundExpenses', newExpenses);
                              }}
                              placeholder="1"
                              className="h-10"
                            />
                          </div>
                          <div className="space-y-2">
                            <Label className="text-sm font-medium text-gray-700">End Month</Label>
                            <Input
                              type="number"
                              value={expense.endMonth}
                              onChange={(e) => {
                                const newExpenses = [...fundData.fundExpenses];
                                newExpenses[index].endMonth = e.target.value;
                                handleComplexDataChange('fundExpenses', newExpenses);
                              }}
                              placeholder="120"
                              className="h-10"
                            />
                          </div>
                        </div>
                      </div>
                    ))}
                    
                    <Button 
                      variant="outline" 
                      size="sm" 
                      onClick={() => {
                        const newExpense = {
                          id: `exp-${Date.now()}`,
                          category: "",
                          monthlyAmount: "0",
                          startMonth: "1",
                          endMonth: "120"
                        };
                        const newExpenses = [...fundData.fundExpenses, newExpense];
                        handleComplexDataChange('fundExpenses', newExpenses);
                      }}
                      className="text-blue-600 border-blue-200"
                    >
                      + Add Another Expense
                    </Button>
                  </div>
                </div>

                {/* Advanced Fee Structure */}
                <div className="border-b border-gray-200 pb-8">
                  <h3 className="text-lg font-medium text-gray-900 mb-4">Advanced Fee Structure *</h3>
                  
                  <div className="grid grid-cols-1 md:grid-cols-2 gap-6 mb-6">
                    <div className="space-y-2">
                      <Label htmlFor="managementFee" className="text-sm font-medium text-gray-700">
                        Management Fee
                      </Label>
                      <div className="relative">
                        <Input
                          id="managementFee"
                          type="number"
                          step="0.1"
                          value={fundData.managementFee}
                          onChange={(e) => handleInputChange('managementFee', e.target.value)}
                          placeholder="2.0"
                          className="h-11 pr-8"
                        />
                        <span className="absolute right-3 top-1/2 transform -translate-y-1/2 text-gray-500">%</span>
                      </div>
                      <p className="text-xs text-gray-500">Annual management fee percentage</p>
                    </div>
                    <div className="space-y-2">
                      <Label htmlFor="feeStructure" className="text-sm font-medium text-gray-700">
                        Fee Basis Method
                      </Label>
                      <Select value={fundData.feeStructure} onValueChange={(value) => handleInputChange('feeStructure', value)}>
                        <SelectTrigger className="h-11">
                          <SelectValue placeholder="Select fee basis" />
                        </SelectTrigger>
                        <SelectContent>
                          <SelectItem value="committed_capital">Committed Capital</SelectItem>
                          <SelectItem value="called_capital">Called Capital Each Period</SelectItem>
                          <SelectItem value="gross_cumulative">Gross Cumulative Called Capital</SelectItem>
                          <SelectItem value="net_cumulative">Net Cumulative Called Capital</SelectItem>
                          <SelectItem value="invested_capital">Cumulative Invested Capital</SelectItem>
                          <SelectItem value="fair_market_value">Fair Market Value</SelectItem>
                          <SelectItem value="unrealized">Unrealized Investments</SelectItem>
                        </SelectContent>
                      </Select>
                      <p className="text-xs text-gray-500">How management fees are calculated</p>
                    </div>
                  </div>

                  {/* GP Commitment in Management Fees */}
                  <div className="space-y-2">
                    <div className="flex flex-wrap items-center gap-2">
                      <input
                        type="checkbox"
                        id="includeGPInManagementFees"
                        checked={fundData.includeGPInManagementFees}
                        onChange={(e) => handleInputChange('includeGPInManagementFees', e.target.checked)}
                        className="rounded border-gray-300 text-blue-600 focus:ring-blue-500"
                      />
                      <Label htmlFor="includeGPInManagementFees" className="text-sm font-medium text-gray-700">
                        Include GP Commitment in Management Fee Calculation
                      </Label>
                    </div>
                    <p className="text-xs text-gray-500">
                      {fundData.includeGPInManagementFees 
                        ? "Management fees will be calculated on total committed capital including GP contribution"
                        : "Management fees will be calculated only on LP committed capital, excluding GP contribution"
                      }
                    </p>
                  </div>

                  {/* Fee Step-Down */}
                  <div className="space-y-4">
                    <div className="flex flex-wrap items-center gap-2">
                      <input
                        type="checkbox"
                        id="feeStepDown"
                        checked={fundData.feeStepDown}
                        onChange={(e) => handleInputChange('feeStepDown', e.target.checked)}
                        className="h-4 w-4 text-blue-600 border-gray-300 rounded"
                      />
                      <Label htmlFor="feeStepDown" className="text-sm font-medium text-gray-700">
                        Enable fee step-down
                      </Label>
                    </div>
                    {fundData.feeStepDown && (
                      <div className="grid grid-cols-2 gap-4 ml-6">
                        <div className="space-y-2">
                          <Label className="text-sm text-gray-600">Step-down after year</Label>
                          <Input
                            type="number"
                            value={fundData.feeStepDownYear}
                            onChange={(e) => handleInputChange('feeStepDownYear', e.target.value)}
                            placeholder="5"
                            className="h-10"
                          />
                        </div>
                        <div className="space-y-2">
                          <Label className="text-sm text-gray-600">New fee rate (%)</Label>
                          <Input
                            type="number"
                            step="0.1"
                            value={fundData.feeStepDownRate}
                            onChange={(e) => handleInputChange('feeStepDownRate', e.target.value)}
                            placeholder="1.5"
                            className="h-10"
                          />
                        </div>
                      </div>
                    )}
                  </div>
                </div>

                {/* Exit Recycling */}
                <div className="border-b border-gray-200 pb-8">
                  <h3 className="text-lg font-medium text-gray-900 mb-4">Exit Recycling</h3>
                  <p className="text-sm text-gray-600 mb-4">Allow exit proceeds to be re-invested into new investments</p>
                  
                  <div className="space-y-4">
                    <div className="flex flex-wrap items-center gap-2">
                          <input
                            type="checkbox"
                            id="exitRecycling"
                            checked={Boolean(fundData.exitRecycling.enabled)}
                            onChange={(e) => {
                              const updated = { ...fundData.exitRecycling, enabled: Boolean(e.target.checked) };
                              handleComplexDataChange('exitRecycling', updated);
                            }}
                            className="h-4 w-4 text-blue-600 border-gray-300 rounded"
                          />
                      <Label htmlFor="exitRecycling" className="text-sm font-medium text-gray-700">
                        Enable exit recycling
                      </Label>
                    </div>
                    {fundData.exitRecycling.enabled && (
                      <div className="grid grid-cols-1 md:grid-cols-3 gap-4 ml-6">
                        <div className="space-y-2">
                          <Label className="text-sm text-gray-600">Recycling rate (%)</Label>
                          <Input
                            type="number"
                            value={fundData.exitRecycling.recyclePercentage}
                            onChange={(e) => {
                              const updated = { ...fundData.exitRecycling, recyclePercentage: parseFloat(e.target.value) };
                              handleComplexDataChange('exitRecycling', updated);
                            }}
                            placeholder="100"
                            className="h-10"
                          />
                        </div>
                        <div className="space-y-2">
                          <Label className="text-sm text-gray-600">Max cap (% of committed capital)</Label>
                          <Input
                            type="number"
                            value={fundData.exitRecycling.maxRecycleAmount || ''}
                            onChange={(e) => {
                              const updated = { ...fundData.exitRecycling, maxRecycleAmount: parseFloat(e.target.value) };
                              handleComplexDataChange('exitRecycling', updated);
                            }}
                            placeholder="50"
                            className="h-10"
                          />
                        </div>
                        <div className="space-y-2">
                          <Label className="text-sm text-gray-600">Term (years)</Label>
                          <Input
                            type="number"
                            value={fundData.exitRecycling.recycleWindowMonths}
                            onChange={(e) => {
                              const updated = { ...fundData.exitRecycling, recycleWindowMonths: parseFloat(e.target.value) };
                              handleComplexDataChange('exitRecycling', updated);
                            }}
                            placeholder="5"
                            className="h-10"
                          />
                        </div>
                      </div>
                    )}
                  </div>
                </div>

                {/* Waterfall Structure */}
                <div className="border-b border-gray-200 pb-8">
                  <h3 className="text-lg font-medium text-gray-900 mb-4">Waterfall Structure *</h3>
                  <p className="text-sm text-gray-600 mb-4">Define profit splits between LPs and GPs</p>
                  
                  <div className="space-y-6">
                    <div className="space-y-2">
                      <Label className="text-sm font-medium text-gray-700">Waterfall Type</Label>
                      <Select value={fundData.waterfall.type} onValueChange={(value) => {
                        const updated = { ...fundData.waterfall, type: value };
                        handleComplexDataChange('waterfall', updated);
                      }}>
                        <SelectTrigger className="h-11">
                          <SelectValue placeholder="Select waterfall type" />
                        </SelectTrigger>
                        <SelectContent>
                          <SelectItem value="european">European (Fund Level Carry)</SelectItem>
                          <SelectItem value="american">American (Deal by Deal Carry)</SelectItem>
                        </SelectContent>
                      </Select>
                    </div>

                    <div className="grid grid-cols-1 lg:grid-cols-2 gap-4 sm:gap-6">
                      <div className="space-y-2">
                        <Label htmlFor="carryPercentage" className="text-sm font-medium text-gray-700">
                          Carry Percentage
                        </Label>
                        <div className="relative">
                          <Input
                            id="carryPercentage"
                            type="number"
                            step="0.1"
                            value={fundData.carryPercentage}
                            onChange={(e) => handleInputChange('carryPercentage', e.target.value)}
                            placeholder="20"
                            className="h-11 pr-8"
                          />
                          <span className="absolute right-3 top-1/2 transform -translate-y-1/2 text-gray-500">%</span>
                        </div>
                      </div>
                      <div className="space-y-2">
                        <div className="flex flex-wrap items-center gap-2">
                          <input
                            type="checkbox"
                            id="preferredReturn"
                            checked={fundData.preferredReturn}
                            onChange={(e) => handleInputChange('preferredReturn', e.target.checked)}
                            className="h-4 w-4 text-blue-600 border-gray-300 rounded"
                          />
                          <Label htmlFor="preferredReturn" className="text-sm font-medium text-gray-700">
                            Preferred Return
                          </Label>
                        </div>
                        {fundData.preferredReturn && (
                          <div className="relative">
                            <Input
                              type="number"
                              step="0.1"
                              value={fundData.preferredReturnRate}
                              onChange={(e) => handleInputChange('preferredReturnRate', e.target.value)}
                              placeholder="8"
                              className="h-11 pr-8"
                            />
                            <span className="absolute right-3 top-1/2 transform -translate-y-1/2 text-gray-500">%</span>
                          </div>
                        )}
                      </div>
                    </div>
                  </div>
                </div>

                {/* Limited Partners */}
                <div>
                  <h3 className="text-lg font-medium text-gray-900 mb-4">Limited Partners *</h3>
                  <p className="text-sm text-gray-600 mb-4">Define LP classes and investment terms</p>
                  
                  <div className="space-y-4">
                    {(fundData.limitedPartners || []).map((lp, index) => (
                      <div key={lp.id} className="bg-gray-50 rounded-lg p-4 border">
                        <div className="grid grid-cols-1 md:grid-cols-4 gap-4">
                          <div className="space-y-2">
                            <Label className="text-sm font-medium text-gray-700">LP Class Name</Label>
                            <Input
                              value={lp.name}
                              onChange={(e) => {
                                const newLPs = [...(fundData.limitedPartners || [])];
                                if (newLPs[index]) {
                                  newLPs[index].name = e.target.value;
                                  handleComplexDataChange('limitedPartners', newLPs);
                                }
                              }}
                              placeholder="e.g., Institutional LPs"
                              className="h-10"
                            />
                          </div>
                          <div className="space-y-2">
                            <Label className="text-sm font-medium text-gray-700">Investment Amount</Label>
                            <div className="relative">
                              <span className="absolute left-3 top-1/2 transform -translate-y-1/2 text-gray-500">$</span>
                              <Input
                                type="number"
                                value={lp.investment}
                                onChange={(e) => {
                                  const newLPs = [...(fundData.limitedPartners || [])];
                                  if (newLPs[index]) {
                                    newLPs[index].investment = e.target.value;
                                    handleComplexDataChange('limitedPartners', newLPs);
                                  }
                                }}
                                placeholder="80000000"
                                className="h-10 pl-8"
                              />
                            </div>
                          </div>
                          <div className="space-y-2">
                            <Label className="text-sm font-medium text-gray-700">Fee Profile</Label>
                            <Select 
                              value={lp.feeProfile} 
                              onValueChange={(value) => {
                                const newLPs = [...(fundData.limitedPartners || [])];
                                if (newLPs[index]) {
                                  newLPs[index].feeProfile = value;
                                  handleComplexDataChange('limitedPartners', newLPs);
                                }
                              }}
                            >
                              <SelectTrigger className="h-10">
                                <SelectValue placeholder="Select profile" />
                              </SelectTrigger>
                              <SelectContent>
                                <SelectItem value="default">Default</SelectItem>
                                <SelectItem value="institutional">Institutional</SelectItem>
                                <SelectItem value="family_office">Family Office</SelectItem>
                                <SelectItem value="strategic">Strategic</SelectItem>
                              </SelectContent>
                            </Select>
                          </div>
                          <div className="space-y-2">
                            <Label className="text-sm font-medium text-gray-700">Profit Split</Label>
                            <Select 
                              value={lp.profitSplit} 
                              onValueChange={(value) => {
                                const newLPs = [...(fundData.limitedPartners || [])];
                                if (newLPs[index]) {
                                  newLPs[index].profitSplit = value;
                                  handleComplexDataChange('limitedPartners', newLPs);
                                }
                              }}
                            >
                              <SelectTrigger className="h-10">
                                <SelectValue placeholder="Select split" />
                              </SelectTrigger>
                              <SelectContent>
                                <SelectItem value="pro_rata">Pro-Rata</SelectItem>
                                <SelectItem value="custom">Custom</SelectItem>
                              </SelectContent>
                            </Select>
                          </div>
                        </div>
                      </div>
                    ))}
                    
                    <div className="flex space-x-2">
                      <Button 
                        variant="outline" 
                        size="sm" 
                        onClick={() => {
                          const newLP = {
                            id: `lp-${Date.now()}`,
                            name: "",
                            investment: "0",
                            feeProfile: "default",
                            profitSplit: "pro_rata"
                          };
                          const newLPs = [...(fundData.limitedPartners || []), newLP];
                          handleComplexDataChange('limitedPartners', newLPs);
                        }}
                        className="text-blue-600 border-blue-200"
                      >
                        + Add LP Class
                      </Button>
                      <Button variant="outline" size="sm" className="text-blue-600 border-blue-200">
                        Bulk Upload
                      </Button>
                    </div>
                  </div>
                </div>
              </div>
            )}

            {/* Review Step */}
            {currentStep === 'review' && (
              <div className="space-y-6">
                <h3 className="text-lg font-medium text-gray-900 mb-6">Review Fund Configuration</h3>
                
                <div className="bg-gray-50 rounded-lg p-6 space-y-6">
                  <div className="border-b border-gray-200 pb-4">
                    <h4 className="font-medium text-gray-900 mb-3">Fund Basics</h4>
                    <div className="grid grid-cols-2 gap-4">
                      <div>
                        <p className="text-sm text-gray-600">Fund Name</p>
                        <p className="font-semibold text-gray-900">{fundData.name || 'Not specified'}</p>
                      </div>
                      <div>
                        <p className="text-sm text-gray-600">Currency</p>
                        <p className="font-semibold text-gray-900">{fundData.currency}</p>
                      </div>
                      <div>
                        <p className="text-sm text-gray-600">Start Date</p>
                        <p className="font-semibold text-gray-900">{fundData.startDate}</p>
                      </div>
                      <div>
                        <p className="text-sm text-gray-600">Capital Call Frequency</p>
                        <p className="font-semibold text-gray-900">{fundData.capitalCallFrequency}</p>
                      </div>
                    </div>
                  </div>

                  <div className="border-b border-gray-200 pb-4">
                    <h4 className="font-medium text-gray-900 mb-3">Committed Capital</h4>
                    <div className="grid grid-cols-2 gap-4">
                      <div>
                        <p className="text-sm text-gray-600">Total Committed Capital</p>
                        <p className="font-semibold text-gray-900">
                          ${parseFloat(fundData.totalCommittedCapital || "0").toLocaleString()}
                        </p>
                      </div>
                      <div>
                        <p className="text-sm text-gray-600">GP Commitment</p>
                        <p className="font-semibold text-gray-900">
                          {fundData.gpCommitmentPercent}% (${parseFloat(fundData.gpCommitmentAmount || "0").toLocaleString()})
                        </p>
                      </div>
                      <div>
                        <p className="text-sm text-gray-600">LP Commitment</p>
                        <p className="font-semibold text-gray-900">
                          ${parseFloat(fundData.lpCommitmentAmount || "0").toLocaleString()}
                        </p>
                      </div>
                      <div>
                        <p className="text-sm text-gray-600">Cashless GP Commit</p>
                        <p className="font-semibold text-gray-900">{fundData.cashlessGPPercent}%</p>
                      </div>
                    </div>
                  </div>

                  {/* Investment Strategy Summary */}
                  <div className="border-b border-gray-200 pb-4">
                    <h4 className="font-medium text-gray-900 mb-3">Investment Strategy</h4>
                    <div className="space-y-4">
                      <div>
                        <p className="text-sm text-gray-600 mb-2">Investment Stages</p>
                        <div className="space-y-1">
                          {fundData.investmentStrategy.stages.map((stage, index) => (
                            <p key={stage.id} className="text-sm text-gray-900">
                              {stage.name}: {stage.graduationRate}% graduation, {stage.exitRate}% exit
                            </p>
                          ))}
                        </div>
                      </div>
                      <div>
                        <p className="text-sm text-gray-600 mb-2">Sector Allocation</p>
                        <div className="space-y-1">
                          {fundData.investmentStrategy.sectorProfiles.map((sector, index) => (
                            <p key={sector.id} className="text-sm text-gray-900">
                              {sector.name}: {sector.targetPercentage}%
                            </p>
                          ))}
                        </div>
                      </div>
                      <div>
                        <p className="text-sm text-gray-600 mb-2">Capital Allocation</p>
                        <div className="space-y-1">
                          {fundData.investmentStrategy.allocations.map((allocation, index) => (
                            <p key={allocation.id} className="text-sm text-gray-900">
                              {allocation.category}: {allocation.percentage}%
                            </p>
                          ))}
                        </div>
                      </div>
                    </div>
                  </div>

                  {/* Exit Recycling Summary */}
                  <div className="border-b border-gray-200 pb-4">
                    <h4 className="font-medium text-gray-900 mb-3">Exit Recycling</h4>
                    <div className="grid grid-cols-2 gap-4">
                      <div>
                        <p className="text-sm text-gray-600">Status</p>
                        <p className="font-semibold text-gray-900">
                          {fundData.exitRecycling.enabled ? 'Enabled' : 'Disabled'}
                        </p>
                      </div>
                      {fundData.exitRecycling.enabled && (
                        <>
                          <div>
                            <p className="text-sm text-gray-600">Recycle Percentage</p>
                            <p className="font-semibold text-gray-900">{fundData.exitRecycling.recyclePercentage}%</p>
                          </div>
                          <div>
                            <p className="text-sm text-gray-600">Window</p>
                            <p className="font-semibold text-gray-900">{fundData.exitRecycling.recycleWindowMonths} months</p>
                          </div>
                          <div>
                            <p className="text-sm text-gray-600">Restrictions</p>
                            <p className="font-semibold text-gray-900">
                              {fundData.exitRecycling.restrictToSameSector || fundData.exitRecycling.restrictToSameStage
                                ? `${fundData.exitRecycling.restrictToSameSector ? 'Same Sector' : ''} ${
                                    fundData.exitRecycling.restrictToSameSector && fundData.exitRecycling.restrictToSameStage ? '& ' : ''
                                  }${fundData.exitRecycling.restrictToSameStage ? 'Same Stage' : ''}`
                                : 'None'}
                            </p>
                          </div>
                        </>
                      )}
                    </div>
                  </div>

                  {/* Waterfall Summary */}
                  <div className="border-b border-gray-200 pb-4">
                    <h4 className="font-medium text-gray-900 mb-3">Waterfall Structure</h4>
                    <div className="grid grid-cols-2 gap-4">
                      <div>
                        <p className="text-sm text-gray-600">Type</p>
                        <p className="font-semibold text-gray-900">
                          {fundData.waterfall.type === 'EUROPEAN' ? 'European (deal-by-deal)' : 'American (fund-level)'}
                        </p>
                      </div>
                      <div>
                        <p className="text-sm text-gray-600">Hurdle Rate</p>
                        <p className="font-semibold text-gray-900">{(fundData.waterfall.hurdle * 100).toFixed(1)}%</p>
                      </div>
                      <div>
                        <p className="text-sm text-gray-600">Catch-up Rate</p>
                        <p className="font-semibold text-gray-900">{(fundData.waterfall.catchUp * 100).toFixed(1)}%</p>
                      </div>
                      <div>
                        <p className="text-sm text-gray-600">Carry Vesting</p>
                        <p className="font-semibold text-gray-900">
                          {fundData.waterfall.carryVesting.cliffYears}y cliff, {fundData.waterfall.carryVesting.vestingYears}y vest
                        </p>
                      </div>
                    </div>
                  </div>

                  <div>
                    <h4 className="font-medium text-gray-900 mb-3">Vehicle Structure</h4>
                    <div className="grid grid-cols-1 gap-4">
                      <div>
                        <p className="text-sm text-gray-600">Structure Type</p>
                        <p className="font-semibold text-gray-900">
                          {fundData.vehicleStructure === 'traditional_fund' ? 'Traditional Fund (recommended)' : 'SPV (no construction)'}
                        </p>
                      </div>
                    </div>
                  </div>
                </div>

                <div className="bg-blue-50 border border-blue-200 rounded-lg p-4">
                  <p className="text-sm text-blue-800">
                    <strong>Ready to create your fund?</strong> You can modify these settings later in fund management.
                  </p>
                </div>
              </div>
            )}

            {/* Navigation Buttons */}
            <div className="flex justify-between items-center mt-8 pt-6 border-t border-gray-200">
              <Button 
                variant="outline" 
                onClick={handleBack}
                disabled={currentStep === 'fund-basics'}
                className="flex items-center space-x-2"
              >
                <ArrowLeft className="h-4 w-4" />
                <span>Back</span>
              </Button>

              <div className="flex items-center space-x-3">
                {canSkipStep() && currentStep !== 'review' && (
                  <Button 
                    variant="ghost"
                    onClick={handleNext}
                    className="text-gray-600 hover:text-gray-800"
                  >
                    Skip for now
                  </Button>
                )}
                
                {currentStep !== 'review' ? (
                  <Button 
                    onClick={handleNext}
                    disabled={!canProceed}
                    className="flex items-center space-x-2 bg-blue-600 hover:bg-blue-700"
                  >
                    <span>Next</span>
                    <ArrowRight className="h-4 w-4" />
                  </Button>
                ) : (
                  <Button 
                    onClick={handleSave} 
                    disabled={createFundMutation.isPending}
                    className="bg-blue-600 hover:bg-blue-700"
                  >
                    {createFundMutation.isPending ? (
                      <div className="flex flex-wrap items-center gap-2">
                        <div className="animate-spin rounded-full h-4 w-4 border-b-2 border-white"></div>
                        <span>Creating Fund...</span>
                      </div>
                    ) : (
                      "Create Fund & Continue"
                    )}
                  </Button>
                )}
              </div>
            </div>
          </CardContent>
        </Card>
      </div>
    </div>
  );
}<|MERGE_RESOLUTION|>--- conflicted
+++ resolved
@@ -1,343 +1,19 @@
-<<<<<<< HEAD
-import React, { useState, useEffect } from 'react';
-=======
-import React from 'react';
->>>>>>> e8ab4397
+import React, { useState } from 'react';
 import { Card, CardContent, CardHeader, CardTitle } from "@/components/ui/card";
 import { Button } from "@/components/ui/button";
 import { Input } from "@/components/ui/input";
 import { Label } from "@/components/ui/label";
-import { Select, SelectContent, SelectItem, SelectTrigger, SelectValue } from "@/components/ui/select";
-import { Switch } from "@/components/ui/switch";
-
 import { useLocation } from "wouter";
-import { useMutation, useQueryClient } from "@tanstack/react-query";
-import { apiRequest } from "@/lib/queryClient";
-import { useToast } from "@/hooks/use-toast";
-import { useFundContext } from "@/contexts/FundContext";
-import { CheckCircle, Circle, ArrowRight, ArrowLeft, Building2 } from "lucide-react";
-import BudgetCreator from "@/components/budget/budget-creator";
-import InvestmentStrategyStep from "./InvestmentStrategyStep";
-import ExitRecyclingStep from "./ExitRecyclingStep";
-import WaterfallStep from "./WaterfallStep";
-import type { InvestmentStrategy, ExitRecycling, Waterfall } from "@shared/types";
-import type { Fund as DatabaseFund } from "@shared/schema";
-import type { Fund } from "@/contexts/FundContext";
-
-type WizardStep = 'fund-basics' | 'committed-capital' | 'investment-strategy' | 'exit-recycling' | 'waterfall' | 'advanced-settings' | 'review';
-
-const WIZARD_STEPS: { id: WizardStep; label: string; description: string; icon: string }[] = [
-  { id: 'fund-basics', label: 'Fund Name, Currency and Life', description: 'Some basic facts on your fund', icon: 'F' },
-  { id: 'committed-capital', label: 'Committed Capital', description: 'The total capital committed from Limited and General Partners', icon: 'C' },
-  { id: 'investment-strategy', label: 'Investment Strategy', description: 'Define stages, sectors, and capital allocation', icon: 'I' },
-  { id: 'exit-recycling', label: 'Exit Recycling', description: 'Configure exit proceeds recycling', icon: 'E' },
-  { id: 'waterfall', label: 'Waterfall', description: 'Set distribution waterfall and carry terms', icon: 'W' },
-  { id: 'advanced-settings', label: 'Advanced Settings', description: 'Traditional fund or SPV', icon: 'A' },
-  { id: 'review', label: 'Review', description: 'Review and create fund', icon: 'R' },
-];
-
-// Helper function to convert database fund to context fund type
-const convertDatabaseFundToContextFund = (dbFund: DatabaseFund): Fund => ({
-  id: dbFund.id,
-  name: dbFund.name,
-  size: parseFloat(dbFund.size || "0"),
-  managementFee: parseFloat(dbFund.managementFee || "0"),
-  carryPercentage: parseFloat(dbFund.carryPercentage || "0"),
-  vintageYear: dbFund.vintageYear,
-  deployedCapital: parseFloat(dbFund.deployedCapital || "0"),
-  status: dbFund.status,
-  createdAt: dbFund.createdAt?.toISOString() || new Date().toISOString(),
-  updatedAt: new Date().toISOString(), // API doesn't return updatedAt, so use current time
-});
+import { Building2 } from "lucide-react";
 
 export default function FundSetup() {
   const [, setLocation] = useLocation();
-  const { toast } = useToast();
-  const queryClient = useQueryClient();
-  const { setCurrentFund } = useFundContext();
-  const [currentStep, setCurrentStep] = useState<WizardStep>('fund-basics');
-  
-  const [fundData, setFundData] = useState({
-    // Fund Basics
-    name: "",
-    currency: "USD",
-    startDate: "2023-04-15",
-    endDate: "2033-04-15",
-    hasEndDate: true,
-    isEvergreen: false,
-    lifeYears: 10,
-    investmentHorizonYears: 5,
-    capitalCallFrequency: "Monthly",
-    
-    // Committed Capital
-    totalCommittedCapital: "100000000",
-    gpCommitmentPercent: "2",
-    gpCommitment: "2",
-    gpCommitmentAmount: "2000000",
-    lpCommitmentAmount: "98000000",
-    lpCommitmentCloses: [
-      { month: 1, percentage: 100 }
-    ],
-    
-    // Investment Parameters
-    investmentStage: "seed",
-    followOnStrategy: "maintain_ownership",
-    checkSizeMin: "100000",
-    checkSizeMax: "2000000",
-    followOnRate: "50",
-    allocations: [
-      { id: 'alloc-1', name: 'Initial Investments', stage: 'seed', allocation: '60', sector: 'Generalist' },
-      { id: 'alloc-2', name: 'Follow-On', stage: 'series_a', allocation: '40', sector: 'Generalist' }
-    ],
-    
-    // Cashless GP Commit (Optional)
-    cashlessGPPercent: "0",
-    
-    // Capital Call Schedule
-    capitalCallSchedule: "12",
-    
-    // GP Commitment in Management Fees
-    includeGPInManagementFees: false,
-    
-    // Investment Strategy
-    investmentStrategy: {
-      stages: [
-        { id: 'stage-1', name: 'Seed', graduationRate: 30, exitRate: 20 },
-        { id: 'stage-2', name: 'Series A', graduationRate: 40, exitRate: 25 },
-        { id: 'stage-3', name: 'Series B+', graduationRate: 0, exitRate: 35 }
-      ],
-      sectorProfiles: [
-        { id: 'sector-1', name: 'FinTech', targetPercentage: 40, description: 'Financial technology companies' },
-        { id: 'sector-2', name: 'HealthTech', targetPercentage: 30, description: 'Healthcare technology companies' },
-        { id: 'sector-3', name: 'Enterprise SaaS', targetPercentage: 30, description: 'B2B software solutions' }
-      ],
-      allocations: [
-        { id: 'alloc-1', category: 'New Investments', percentage: 75, description: 'Fresh capital for new portfolio companies' },
-        { id: 'alloc-2', category: 'Reserves', percentage: 20, description: 'Follow-on investments for existing portfolio' },
-        { id: 'alloc-3', category: 'Operating Expenses', percentage: 5, description: 'Fund management and operations' }
-      ]
-    } as InvestmentStrategy,
-    
-    // Exit Recycling
-    exitRecycling: {
-      enabled: false,
-      recyclePercentage: 0,
-      recycleWindowMonths: 24,
-      restrictToSameSector: false,
-      restrictToSameStage: false
-    } as ExitRecycling,
-    
-    // Waterfall
-    waterfall: {
-      type: 'EUROPEAN' as const,
-      hurdle: 0.08, // 8%
-      catchUp: 0.08, // 8%
-      carryVesting: {
-        cliffYears: 0,
-        vestingYears: 4
-      }
-    } as Waterfall,
-    
-    // Advanced Settings
-    vehicleStructure: "traditional_fund", // traditional_fund or spv
-    
-    // Fees and Expenses
-    fundExpenses: [
-      { id: 'exp-1', name: 'Legal Fees', amount: '200000', timing: 'upfront', category: 'Legal Fees', monthlyAmount: '16667', startMonth: '1', endMonth: '12' },
-      { id: 'exp-2', name: 'Audit & Tax', amount: '50000', timing: 'annual', category: 'Audit & Tax', monthlyAmount: '4167', startMonth: '1', endMonth: '120' },
-      { id: 'exp-3', name: 'Administration', amount: '100000', timing: 'annual', category: 'Administration', monthlyAmount: '8333', startMonth: '1', endMonth: '120' }
-    ],
-    feeStructure: "2.0",
-    feeStepDown: false,
-    feeStepDownYear: "5",
-    feeStepDownRate: "1.5",
-    
-    // Exit Recycling Fields
-    exitRecyclingRate: "50",
-    exitRecyclingCap: "100",
-    exitRecyclingTerm: "5",
-    
-    // Waterfall Fields
-    waterfallType: "EUROPEAN",
-    
-    // Preferred Return
-    preferredReturn: false,
-    preferredReturnRate: "8",
-    
-    // Limited Partners
-    limitedPartners: [] as Array<{
-      id: string;
-      name: string;
-      investment: string;
-      feeProfile: string;
-      profitSplit: string;
-    }>,
-    
-    // Default values for fund creation
-    size: "100000000",
-    managementFee: "2.0",
-    carryPercentage: "20",
-    vintageYear: "2023",
-    fundLife: "10",
-    investmentPeriod: "5",
-    status: "active",
-    deployedCapital: 0
-  });
-
-  const createFundMutation = useMutation<Fund, Error, any>({
-    mutationFn: async (data: any): Promise<Fund> => {
-      // Extract only the fields required by CompleteFundSetupSchema
-      const fundPayload = {
-        name: data.name,
-        size: parseFloat(data.size || data.totalCommittedCapital),
-        deployedCapital: 0,
-        managementFee: parseFloat(data.managementFee) / 100,
-        carryPercentage: parseFloat(data.carryPercentage) / 100,
-        vintageYear: parseInt(data.vintageYear),
-        isEvergreen: data.isEvergreen || false,
-        lifeYears: data.isEvergreen ? undefined : parseInt(data.lifeYears || data.fundLife || "10"),
-        investmentHorizonYears: parseInt(data.investmentHorizonYears || data.investmentPeriod || "5"),
-        investmentStrategy: data.investmentStrategy,
-        exitRecycling: data.exitRecycling,
-        waterfall: data.waterfall
-      };
-      
-      const response = await apiRequest('POST', '/api/funds', fundPayload);
-      const databaseFund = await response.json() as DatabaseFund;
-      return convertDatabaseFundToContextFund(databaseFund);
-    },
-    onSuccess: (newFund: Fund) => {
-      queryClient.invalidateQueries({ queryKey: ['/api/funds'] });
-      setCurrentFund(newFund);
-      toast({
-        title: "Fund Created Successfully",
-        description: "Your fund has been set up and you can now access all features.",
-      });
-      setLocation('/dashboard');
-    },
-    onError: (error: any) => {
-      toast({
-        title: "Error Creating Fund",
-        description: error.message || "Failed to create fund. Please try again.",
-        variant: "destructive",
-      });
-    }
-  });
-
-  const currentStepIndex = WIZARD_STEPS.findIndex(s => s.id === currentStep);
-
-  // Initialize fund life calculation on component mount
-  useEffect(() => {
-    if (fundData.hasEndDate && fundData.startDate && fundData.endDate) {
-      const updatedData = calculateFundLifeFromDates(fundData);
-      if (updatedData !== fundData) {
-        setFundData(updatedData);
-      }
-    }
-  }, []); // Empty dependency array to run only on mount
-
-  const handleInputChange = (field: string, value: string | boolean | number) => {
-    setFundData(prev => {
-      // Ensure proper type handling for boolean fields
-      let processedValue = value;
-      const booleanFields = ['hasEndDate', 'isEvergreen', 'includeGPInManagementFees', 'feeStepDown', 'preferredReturn'];
-      
-      if (booleanFields.includes(field)) {
-        processedValue = Boolean(value);
-      }
-      
-      const updated = { ...prev, [field]: processedValue };
-      
-      // Auto-calculate dependent fields
-      if (field === 'totalCommittedCapital' || field === 'gpCommitmentPercent') {
-        return updateCalculatedFields(updated);
-      }
-      
-      // Auto-calculate fund life when dates change
-      if (field === 'startDate' || field === 'endDate') {
-        return calculateFundLifeFromDates(updated);
-      }
-      
-      return updated;
-    });
-  };
-
-  const handleComplexDataChange = (field: string, value: any) => {
-    setFundData(prev => ({ ...prev, [field]: value }));
-  };
-
-  const handleNext = () => {
-    const stepOrder: WizardStep[] = ['fund-basics', 'committed-capital', 'investment-strategy', 'exit-recycling', 'waterfall', 'advanced-settings', 'review'];
-    const currentIndex = stepOrder.indexOf(currentStep);
-    if (currentIndex < stepOrder.length - 1) {
-      setCurrentStep(stepOrder[currentIndex + 1]);
-    }
-  };
-
-  const handleBack = () => {
-    const stepOrder: WizardStep[] = ['fund-basics', 'committed-capital', 'investment-strategy', 'exit-recycling', 'waterfall', 'advanced-settings', 'review'];
-    const currentIndex = stepOrder.indexOf(currentStep);
-    if (currentIndex > 0) {
-      setCurrentStep(stepOrder[currentIndex - 1]);
-    }
-  };
-
-  const calculateFundLifeFromDates = (data: any) => {
-    if (data.startDate && data.endDate && data.hasEndDate) {
-      const startDate = new Date(data.startDate);
-      const endDate = new Date(data.endDate);
-      
-      if (endDate <= startDate) {
-        toast({
-          title: "Invalid Date Range",
-          description: "Fund end date must be after the start date.",
-          variant: "destructive",
-        });
-        return data;
-      }
-      
-      const diffInMs = endDate.getTime() - startDate.getTime();
-      const diffInYears = diffInMs / (1000 * 60 * 60 * 24 * 365.25);
-      const fundLifeYears = Math.round(diffInYears);
-      
-      return {
-        ...data,
-        lifeYears: fundLifeYears,
-        vintageYear: startDate.getFullYear().toString()
-      };
-    }
-    
-    return {
-      ...data,
-      vintageYear: data.startDate ? new Date(data.startDate).getFullYear().toString() : data.vintageYear
-    };
-  };
-
-  const updateCalculatedFields = (data: any) => {
-    const totalCommitted = parseFloat(data.totalCommittedCapital || "0");
-    const gpPercent = parseFloat(data.gpCommitmentPercent || "0");
-    const gpAmount = (totalCommitted * gpPercent / 100).toString();
-    const lpAmount = (totalCommitted - parseFloat(gpAmount)).toString();
-    
-    return {
-      ...data,
-      gpCommitmentAmount: gpAmount,
-      lpCommitmentAmount: lpAmount,
-      size: data.totalCommittedCapital,
-      vintageYear: new Date(data.startDate).getFullYear().toString()
-    };
-  };
-
-  const canSkipStep = () => {
-    return currentStep === 'advanced-settings'; // Only advanced settings can be skipped
-  };
+  const [fundName, setFundName] = useState("");
 
   const handleSave = () => {
-    createFundMutation.mutate(fundData);
+    // Placeholder save logic
+    setLocation('/dashboard');
   };
-
-  const isFormValid = fundData.name && fundData.totalCommittedCapital && parseFloat(fundData.totalCommittedCapital) > 0;
-  const canProceed = currentStep === 'fund-basics' ? isFormValid : true;
 
   return (
     <div className="min-h-screen bg-gray-50 overflow-y-auto">
@@ -347,1408 +23,45 @@
           <div className="w-16 h-16 bg-blue-600 rounded-full flex items-center justify-center mx-auto mb-4">
             <Building2 className="h-8 w-8 text-white" />
           </div>
-          <h1 className="text-2xl sm:text-3xl font-bold text-gray-900 mb-2 break-words">Press On Ventures Construction Wizard</h1>
+          <h1 className="text-2xl sm:text-3xl font-bold text-gray-900 mb-2">Press On Ventures Construction Wizard</h1>
           <p className="text-gray-600">Set up your fund with essential information</p>
-        </div>
-
-        {/* Progress Bar */}
-        <div className="mb-12">
-          <div className="flex items-center justify-between">
-            {WIZARD_STEPS.map((step, index) => (
-              <div key={step.id} className="flex-1 relative">
-                <div className={`flex items-center ${index < WIZARD_STEPS.length - 1 ? 'w-full' : ''}`}>
-                  <div
-                    className={`w-10 h-10 rounded-full flex items-center justify-center text-sm font-medium transition-colors ${
-                      index <= currentStepIndex
-                        ? 'bg-blue-600 text-white'
-                        : 'bg-gray-300 text-gray-600'
-                    }`}
-                  >
-                    {step.icon}
-                  </div>
-                  {index < WIZARD_STEPS.length - 1 && (
-                    <div
-                      className={`flex-1 h-1 mx-4 ${
-                        index < currentStepIndex ? 'bg-blue-600' : 'bg-gray-300'
-                      }`}
-                    />
-                  )}
-                </div>
-                <div className="absolute top-12 left-0 right-0 text-center">
-                  <p className="text-sm font-medium text-gray-900">{step.label}</p>
-                  <p className="text-xs text-gray-500 mt-1">{step.description}</p>
-                </div>
-              </div>
-            ))}
-          </div>
         </div>
 
         {/* Step Content */}
         <Card className="shadow-lg border-0 mt-16">
           <CardHeader className="bg-white border-b border-gray-200 rounded-t-lg">
-            <CardTitle className="text-lg sm:text-xl font-semibold text-gray-900 break-words">
-              {WIZARD_STEPS[currentStepIndex].label}
+            <CardTitle className="text-lg sm:text-xl font-semibold text-gray-900">
+              Fund Basics
             </CardTitle>
             <p className="text-gray-600 text-sm mt-1">
-              {WIZARD_STEPS[currentStepIndex].description}
+              Some basic facts on your fund
             </p>
           </CardHeader>
-          <CardContent className="p-4 sm:p-6 lg:p-8 max-h-none overflow-visible">
-            {/* Fund Basics Step */}
-            {currentStep === 'fund-basics' && (
-              <div className="space-y-8">
-                {/* Fund Name */}
-                <div className="space-y-3">
-                  <Label htmlFor="fundName" className="text-base font-medium text-gray-900">
-                    Fund Name
-                  </Label>
-                  <Input
-                    id="fundName"
-                    value={fundData.name}
-                    onChange={(e) => handleInputChange('name', e.target.value)}
-                    placeholder=""
-                    className="h-11 border-gray-300"
-                  />
-                </div>
-
-                {/* Fund Currency */}
-                <div className="space-y-3">
-                  <Label className="text-base font-medium text-gray-900">
-                    Fund Currency
-                  </Label>
-                  <Select value={fundData.currency} onValueChange={(value) => handleInputChange('currency', value)}>
-                    <SelectTrigger className="h-11 border-gray-300">
-                      <SelectValue placeholder="United States Dollar ($)" />
-                    </SelectTrigger>
-                    <SelectContent>
-                      <SelectItem value="USD">United States Dollar ($)</SelectItem>
-                      <SelectItem value="EUR">Euro (€)</SelectItem>
-                      <SelectItem value="GBP">British Pound (£)</SelectItem>
-                    </SelectContent>
-                  </Select>
-                </div>
-
-                {/* Fund Start Date */}
-                <div className="space-y-3">
-                  <Label className="text-base font-medium text-gray-900">
-                    Fund Start Date
-                  </Label>
-                  <Input
-                    type="date"
-                    value={fundData.startDate}
-                    onChange={(e) => handleInputChange('startDate', e.target.value)}
-                    className="h-11 border-gray-300"
-                  />
-                </div>
-
-                {/* Fund End Date */}
-                <div className="space-y-3">
-                  <Label className="text-base font-medium text-gray-900">
-                    Fund End Date
-                  </Label>
-                  <div className="flex flex-col sm:flex-row items-start sm:items-center gap-4">
-                    <div className="flex flex-wrap items-center gap-2">
-                      <input
-                        type="checkbox"
-                        id="hasEndDate"
-                        checked={fundData.hasEndDate}
-                        onChange={(e) => {
-                          handleInputChange('hasEndDate', e.target.checked);
-                          if (!e.target.checked) {
-                            // Clear the calculated life years when switching to evergreen
-                            setFundData(prev => ({ ...prev, lifeYears: 10 }));
-                          }
-                        }}
-                        className="h-4 w-4 text-blue-600 border-gray-300 rounded"
-                      />
-                      <Label htmlFor="hasEndDate" className="text-sm text-gray-700">
-                        Fund has end date
-                      </Label>
-                    </div>
-                    {fundData.hasEndDate && (
-                      <Input
-                        type="date"
-                        value={fundData.endDate}
-                        onChange={(e) => handleInputChange('endDate', e.target.value)}
-                        className="h-11 border-gray-300 w-full min-w-0"
-                        min={fundData.startDate}
-                      />
-                    )}
-                  </div>
-                  {fundData.hasEndDate && fundData.startDate && fundData.endDate && (
-                    <p className="text-sm text-gray-600">
-                      Fund life: {(() => {
-                        const start = new Date(fundData.startDate);
-                        const end = new Date(fundData.endDate);
-                        const years = Math.round((end.getTime() - start.getTime()) / (1000 * 60 * 60 * 24 * 365.25));
-                        return years;
-                      })()} years
-                    </p>
-                  )}
-                </div>
-
-                {/* Capital Call Frequency */}
-                <div className="space-y-3">
-                  <Label className="text-base font-medium text-gray-900">
-                    How often will you call capital?
-                  </Label>
-                  <Select value={fundData.capitalCallFrequency} onValueChange={(value) => handleInputChange('capitalCallFrequency', value)}>
-                    <SelectTrigger className="h-11 border-gray-300">
-                      <SelectValue placeholder="Monthly" />
-                    </SelectTrigger>
-                    <SelectContent>
-                      <SelectItem value="Monthly">Monthly</SelectItem>
-                      <SelectItem value="Quarterly">Quarterly</SelectItem>
-                      <SelectItem value="Semi-Annually">Semi-Annually</SelectItem>
-                      <SelectItem value="Annually">Annually</SelectItem>
-                      <SelectItem value="Upfront">Upfront</SelectItem>
-                    </SelectContent>
-                  </Select>
-                </div>
-
-                {/* Evergreen Toggle */}
-                <div className="space-y-3">
-                  <div className="flex items-center justify-between">
-                    <Label htmlFor="evergreen-toggle" className="text-base font-medium text-gray-900">
-                      Ever-green fund?
-                    </Label>
-                    <Switch
-                      id="evergreen-toggle"
-                      checked={fundData.isEvergreen}
-                      onCheckedChange={(checked) => handleInputChange('isEvergreen', checked)}
-                    />
-                  </div>
-                  <p className="text-sm text-gray-600">
-                    Evergreen funds have no fixed life and can invest indefinitely
-                  </p>
-                </div>
-
-                {/* Conditional Fund Life - Only show for closed-end funds */}
-                {!fundData.isEvergreen && (
-                  <div className="space-y-3">
-                    <Label htmlFor="fundLife" className="text-base font-medium text-gray-900">
-                      Fund Life (Years)
-                    </Label>
-                    <Input
-                      id="fundLife"
-                      type="number"
-                      min="3"
-                      max="20"
-                      value={fundData.lifeYears}
-                      onChange={(e) => handleInputChange('lifeYears', e.target.value)}
-                      className={`h-11 border-gray-300 ${
-                        fundData.hasEndDate && fundData.startDate && fundData.endDate 
-                          ? 'bg-gray-100 cursor-not-allowed' 
-                          : ''
-                      }`}
-                      placeholder="10"
-                      readOnly={Boolean(fundData.hasEndDate && fundData.startDate && fundData.endDate)}
-                    />
-                    <p className="text-sm text-gray-600">
-                      {fundData.hasEndDate && fundData.startDate && fundData.endDate 
-                        ? 'Automatically calculated from start and end dates'
-                        : 'Total fund duration (typically 10-12 years)'}
-                    </p>
-                  </div>
-                )}
-
-                {/* Investment Horizon */}
-                <div className="space-y-3">
-                  <Label htmlFor="investmentHorizon" className="text-base font-medium text-gray-900">
-                    Investment Horizon (Years)
-                  </Label>
-                  <Input
-                    id="investmentHorizon"
-                    type="number"
-                    min="1"
-                    max={fundData.lifeYears || 20}
-                    value={fundData.investmentHorizonYears}
-                    onChange={(e) => handleInputChange('investmentHorizonYears', e.target.value)}
-                    className="h-11 border-gray-300"
-                    placeholder="5"
-                  />
-                  <p className="text-sm text-gray-600">
-                    Period for making new investments (typically 3-5 years)
-                  </p>
-                </div>
+          <CardContent className="p-4 sm:p-6 lg:p-8">
+            <div className="space-y-8">
+              {/* Fund Name */}
+              <div className="space-y-3">
+                <Label htmlFor="fundName" className="text-base font-medium text-gray-900">
+                  Fund Name
+                </Label>
+                <Input
+                  id="fundName"
+                  value={fundName}
+                  onChange={(e) => setFundName(e.target.value)}
+                  placeholder="Enter fund name"
+                  className="h-11 border-gray-300"
+                />
               </div>
-            )}
-
-            {/* Committed Capital Step */}
-            {currentStep === 'committed-capital' && (
-              <div className="space-y-8">
-                {/* Total Committed Capital */}
-                <div className="space-y-3">
-                  <Label className="text-base font-medium text-gray-900">
-                    Total Committed Capital
-                  </Label>
-                  <div className="relative">
-                    <span className="absolute left-3 top-1/2 transform -translate-y-1/2 text-gray-500">$</span>
-                    <Input
-                      type="number"
-                      value={fundData.totalCommittedCapital}
-                      onChange={(e) => handleInputChange('totalCommittedCapital', e.target.value)}
-                      placeholder="100,000,000"
-                      className="h-11 pl-8 border-gray-300 w-full min-w-0"
-                    />
-                  </div>
-                </div>
-
-                {/* GP Commitment */}
-                <div className="space-y-3">
-                  <Label className="text-base font-medium text-gray-900">
-                    GP Commitment (%)
-                  </Label>
-                  <div className="flex flex-col sm:flex-row items-start sm:items-center gap-4">
-                    <div className="relative flex-1">
-                      <Input
-                        type="number"
-                        step="0.1"
-                        value={fundData.gpCommitmentPercent}
-                        onChange={(e) => handleInputChange('gpCommitmentPercent', e.target.value)}
-                        placeholder="2"
-                        className="h-11 pr-8 border-gray-300 w-full min-w-0"
-                      />
-                      <span className="absolute right-3 top-1/2 transform -translate-y-1/2 text-gray-500">%</span>
-                    </div>
-                    <Button variant="outline" className="h-11 px-4">
-                      Enter Amount
-                    </Button>
-                  </div>
-                  <div className="text-sm text-gray-600 space-y-1">
-                    <p>GP Commitment is ${parseFloat(fundData.gpCommitmentAmount || "0").toLocaleString()}</p>
-                    <p>LP Commitment is ${parseFloat(fundData.lpCommitmentAmount || "0").toLocaleString()}</p>
-                  </div>
-                </div>
-
-                {/* Capital Call Schedule */}
-                <div className="space-y-3">
-                  <Label className="text-base font-medium text-gray-900">
-                    Capital Call Schedule
-                  </Label>
-                  <div className="max-w-xs">
-                    <Select 
-                      value={fundData.capitalCallSchedule} 
-                      onValueChange={(value) => handleInputChange('capitalCallSchedule', value)}
-                    >
-                      <SelectTrigger className="h-11 border-gray-300 w-full">
-                        <SelectValue placeholder="Select frequency" />
-                      </SelectTrigger>
-                      <SelectContent>
-                        <SelectItem value="12">Annual (12 months)</SelectItem>
-                        <SelectItem value="6">Semi-Annual (6 months)</SelectItem>
-                        <SelectItem value="3">Quarterly (3 months)</SelectItem>
-                        <SelectItem value="1">Monthly (1 month)</SelectItem>
-                      </SelectContent>
-                    </Select>
-                  </div>
-                  <p className="text-sm text-gray-600">Frequency of capital calls to investors</p>
-                </div>
-
-                {/* Cashless GP Commit */}
-                <div className="space-y-3">
-                  <Label className="text-base font-medium text-gray-900">
-                    Cashless GP Commitment (%)
-                  </Label>
-                  <div className="relative max-w-xs">
-                    <Input
-                      type="number"
-                      value={fundData.cashlessGPPercent}
-                      onChange={(e) => handleInputChange('cashlessGPPercent', e.target.value)}
-                      placeholder="0"
-                      className="h-11 pr-8 border-gray-300 w-full min-w-0"
-                    />
-                    <span className="absolute right-3 top-1/2 transform -translate-y-1/2 text-gray-500">%</span>
-                  </div>
-                  <p className="text-sm text-gray-600">Percentage of GP commitment that is cashless (default: 0%)</p>
-                </div>
-              </div>
-            )}
-
-            {/* Investment Strategy Step */}
-            {currentStep === 'investment-strategy' && (
-              <InvestmentStrategyStep
-                data={fundData.investmentStrategy}
-                onChange={(data) => handleComplexDataChange('investmentStrategy', data)}
-              />
-            )}
-
-            {/* Exit Recycling Step */}
-            {currentStep === 'exit-recycling' && (
-              <ExitRecyclingStep
-                data={fundData.exitRecycling}
-                onChange={(data) => handleComplexDataChange('exitRecycling', data)}
-              />
-            )}
-
-            {/* Waterfall Step */}
-            {currentStep === 'waterfall' && (
-              <WaterfallStep
-                data={fundData.waterfall}
-                onChange={(data) => handleComplexDataChange('waterfall', data)}
-              />
-            )}
-
-            {/* Advanced Settings Step */}
-            {currentStep === 'advanced-settings' && (
-              <div className="space-y-8">
-                {/* Vehicle Structure */}
-                <div className="space-y-3">
-                  <Label className="text-base font-medium text-gray-900">
-                    Vehicle Structure
-                  </Label>
-                  <Select value={fundData.vehicleStructure} onValueChange={(value) => handleInputChange('vehicleStructure', value)}>
-                    <SelectTrigger className="h-11 border-2 border-blue-400">
-                      <SelectValue placeholder="Traditional Fund (recommended)" />
-                    </SelectTrigger>
-                    <SelectContent>
-                      <SelectItem value="traditional_fund">Traditional Fund (recommended)</SelectItem>
-                      <SelectItem value="spv">SPV (no construction)</SelectItem>
-                    </SelectContent>
-                  </Select>
-                </div>
-
-                {/* Vehicle Structure Description */}
-                <div className="bg-gray-50 rounded-lg p-6">
-                  {fundData.vehicleStructure === 'traditional_fund' ? (
-                    <div>
-                      <h4 className="font-medium text-gray-900 mb-2">Traditional Fund (recommended)</h4>
-                      <p className="text-sm text-gray-600">
-                        The construction wizard will present sections that enable you to model a full projection with future investments. 
-                        The model will also automatically project future investments, associated cash flows and generally operate the 
-                        vehicle as if it will be building a future portfolio of investments.
-                      </p>
-                    </div>
-                  ) : (
-                    <div>
-                      <h4 className="font-medium text-gray-900 mb-2">SPV (no construction yet)</h4>
-                      <p className="text-sm text-gray-600">
-                        The model will not automatically forecast future investments, instead you will need to manually add 
-                        investments to build a portfolio of deals.
-                      </p>
-                    </div>
-                  )}
-                </div>
-              </div>
-            )}
-
-            {/* Review Step */}
-            {currentStep === 'review' && (
-              <div className="space-y-8">
-                <div className="border-b border-gray-200 pb-6">
-                  <h3 className="text-lg font-medium text-gray-900 mb-4">Fund Structure & Terms</h3>
-                  <div className="grid grid-cols-1 lg:grid-cols-2 gap-4 sm:gap-6">
-                    <div className="space-y-2">
-                      <Label htmlFor="vintageYear" className="text-sm font-medium text-gray-700">
-                        Vintage Year
-                      </Label>
-                      <Select value={fundData.vintageYear} onValueChange={(value) => handleInputChange('vintageYear', value)}>
-                        <SelectTrigger className="h-11">
-                          <SelectValue placeholder="Select vintage year" />
-                        </SelectTrigger>
-                        <SelectContent>
-                          <SelectItem value="2025">2025</SelectItem>
-                          <SelectItem value="2024">2024</SelectItem>
-                          <SelectItem value="2023">2023</SelectItem>
-                        </SelectContent>
-                      </Select>
-                      <p className="text-xs text-gray-500">Typically when your fund is launched</p>
-                    </div>
-                    <div className="space-y-2">
-                      <Label htmlFor="startDate" className="text-sm font-medium text-gray-700">
-                        Start Date
-                      </Label>
-                      <Input
-                        id="startDate"
-                        type="date"
-                        value={fundData.startDate}
-                        onChange={(e) => handleInputChange('startDate', e.target.value)}
-                        className="h-11"
-                      />
-                      <p className="text-xs text-gray-500">Fund launch date</p>
-                    </div>
-                  </div>
-                </div>
-
-                <div className="border-b border-gray-200 pb-6">
-                  <h3 className="text-lg font-medium text-gray-900 mb-4">GP Commitment</h3>
-                  <div className="grid grid-cols-1 lg:grid-cols-2 gap-4 sm:gap-6">
-                    <div className="space-y-2">
-                      <Label htmlFor="gpCommitment" className="text-sm font-medium text-gray-700">
-                        GP Commitment %
-                      </Label>
-                      <div className="relative">
-                        <Input
-                          id="gpCommitment"
-                          type="number"
-                          step="0.1"
-                          value={fundData.gpCommitmentPercent}
-                          onChange={(e) => handleInputChange('gpCommitmentPercent', e.target.value)}
-                          placeholder="2.0"
-                          className="h-11 pr-8"
-                        />
-                        <span className="absolute right-3 top-1/2 transform -translate-y-1/2 text-gray-500">%</span>
-                      </div>
-                      <p className="text-xs text-gray-500">Percentage from GPs (typically 1-2.5%)</p>
-                    </div>
-                    <div className="space-y-2">
-                      <Label className="text-sm font-medium text-gray-700">
-                        GP Commitment Amount
-                      </Label>
-                      <div className="h-11 px-3 py-2 border border-gray-300 rounded-md bg-gray-50 flex items-center">
-                        <span className="text-gray-900 font-medium">
-                          {fundData.totalCommittedCapital && fundData.gpCommitmentPercent 
-                            ? `$${((parseFloat(fundData.totalCommittedCapital) * parseFloat(fundData.gpCommitmentPercent)) / 100 / 1000000).toFixed(1)}M`
-                            : '$0M'}
-                        </span>
-                      </div>
-                      <p className="text-xs text-gray-500">Calculated GP investment amount</p>
-                    </div>
-                  </div>
-                </div>
-
-                <div>
-                  <h3 className="text-lg font-medium text-gray-900 mb-4">Fund Timeline</h3>
-                  <div className="grid grid-cols-1 lg:grid-cols-2 gap-4 sm:gap-6">
-                    <div className="space-y-2">
-                      <Label htmlFor="fundLife" className="text-sm font-medium text-gray-700">
-                        Fund Life (Years)
-                      </Label>
-                      <Input
-                        id="fundLife"
-                        type="number"
-                        value={fundData.fundLife}
-                        onChange={(e) => handleInputChange('fundLife', e.target.value)}
-                        placeholder="10"
-                        className="h-11"
-                      />
-                      <p className="text-xs text-gray-500">Total fund duration</p>
-                    </div>
-                    <div className="space-y-2">
-                      <Label htmlFor="investmentPeriod" className="text-sm font-medium text-gray-700">
-                        Investment Period (Years)
-                      </Label>
-                      <Input
-                        id="investmentPeriod"
-                        type="number"
-                        value={fundData.investmentPeriod}
-                        onChange={(e) => handleInputChange('investmentPeriod', e.target.value)}
-                        placeholder="5"
-                        className="h-11"
-                      />
-                      <p className="text-xs text-gray-500">Active investment period</p>
-                    </div>
-                  </div>
-                </div>
-              </div>
-            )}
-
-            {/* Features Step */}
-            {currentStep === 'advanced-settings' && (
-              <div className="space-y-8">
-                <div className="bg-blue-50 border border-blue-200 rounded-lg p-4 mb-6">
-                  <p className="text-sm text-blue-800">
-                    <strong>Investment Strategy & Features:</strong> Configure your fund's investment approach and advanced features.
-                  </p>
-                </div>
-
-                {/* Investment Strategy */}
-                <div className="border-b border-gray-200 pb-8">
-                  <h3 className="text-lg font-medium text-gray-900 mb-4">Investment Strategy</h3>
-                  
-                  <div className="grid grid-cols-1 md:grid-cols-2 gap-6 mb-6">
-                    <div className="space-y-2">
-                      <Label className="text-sm font-medium text-gray-700">Primary Investment Stage *</Label>
-                      <Select value={fundData.investmentStage} onValueChange={(value) => handleInputChange('investmentStage', value)}>
-                        <SelectTrigger className="h-11">
-                          <SelectValue placeholder="Select stage" />
-                        </SelectTrigger>
-                        <SelectContent>
-                          <SelectItem value="pre_seed">Pre-Seed</SelectItem>
-                          <SelectItem value="seed">Seed</SelectItem>
-                          <SelectItem value="series_a">Series A</SelectItem>
-                          <SelectItem value="series_b">Series B</SelectItem>
-                          <SelectItem value="series_c">Series C+</SelectItem>
-                          <SelectItem value="growth">Growth</SelectItem>
-                          <SelectItem value="multi_stage">Multi-Stage</SelectItem>
-                        </SelectContent>
-                      </Select>
-                      <p className="text-xs text-gray-500">Primary stage for your investments</p>
-                    </div>
-                    <div className="space-y-2">
-                      <Label className="text-sm font-medium text-gray-700">Follow-On Strategy *</Label>
-                      <Select value={fundData.followOnStrategy} onValueChange={(value) => handleInputChange('followOnStrategy', value)}>
-                        <SelectTrigger className="h-11">
-                          <SelectValue placeholder="Select strategy" />
-                        </SelectTrigger>
-                        <SelectContent>
-                          <SelectItem value="maintain_ownership">Maintain Ownership %</SelectItem>
-                          <SelectItem value="fixed_amount">Fixed Amount</SelectItem>
-                          <SelectItem value="pro_rata">Pro-Rata Only</SelectItem>
-                          <SelectItem value="selective">Selective Follow-On</SelectItem>
-                        </SelectContent>
-                      </Select>
-                      <p className="text-xs text-gray-500">How you'll approach follow-on investments</p>
-                    </div>
-                  </div>
-
-                  <div className="grid grid-cols-1 sm:grid-cols-2 lg:grid-cols-3 gap-4 sm:gap-6">
-                    <div className="space-y-2">
-                      <Label className="text-sm font-medium text-gray-700">Min Check Size *</Label>
-                      <div className="relative">
-                        <span className="absolute left-3 top-1/2 transform -translate-y-1/2 text-gray-500">$</span>
-                        <Input
-                          type="number"
-                          value={fundData.checkSizeMin}
-                          onChange={(e) => handleInputChange('checkSizeMin', e.target.value)}
-                          placeholder="100000"
-                          className="h-11 pl-8"
-                        />
-                      </div>
-                      <p className="text-xs text-gray-500">Minimum initial investment</p>
-                    </div>
-                    <div className="space-y-2">
-                      <Label className="text-sm font-medium text-gray-700">Max Check Size *</Label>
-                      <div className="relative">
-                        <span className="absolute left-3 top-1/2 transform -translate-y-1/2 text-gray-500">$</span>
-                        <Input
-                          type="number"
-                          value={fundData.checkSizeMax}
-                          onChange={(e) => handleInputChange('checkSizeMax', e.target.value)}
-                          placeholder="2000000"
-                          className="h-11 pl-8"
-                        />
-                      </div>
-                      <p className="text-xs text-gray-500">Maximum initial investment</p>
-                    </div>
-                    <div className="space-y-2">
-                      <Label className="text-sm font-medium text-gray-700">Follow-On Rate *</Label>
-                      <div className="relative">
-                        <Input
-                          type="number"
-                          value={fundData.followOnRate}
-                          onChange={(e) => handleInputChange('followOnRate', e.target.value)}
-                          placeholder="50"
-                          className="h-11 pr-8"
-                        />
-                        <span className="absolute right-3 top-1/2 transform -translate-y-1/2 text-gray-500">%</span>
-                      </div>
-                      <p className="text-xs text-gray-500">Expected follow-on participation</p>
-                    </div>
-                  </div>
-                </div>
-
-                {/* Investment Allocations Section */}
-                <div className="border-b border-gray-200 pb-8">
-                  <h3 className="text-lg font-medium text-gray-900 mb-4">Investment Allocations *</h3>
-                  <p className="text-sm text-gray-600 mb-4">Define how capital is allocated across different investment types</p>
-                  
-                  <div className="space-y-4">
-                    {fundData.allocations.map((allocation, index) => (
-                      <div key={allocation.id} className="bg-gray-50 rounded-lg p-4 border">
-                        <div className="grid grid-cols-1 md:grid-cols-4 gap-4">
-                          <div className="space-y-2">
-                            <Label className="text-sm font-medium text-gray-700">Allocation Name</Label>
-                            <Input
-                              value={allocation.name}
-                              onChange={(e) => {
-                                const newAllocations = [...fundData.allocations];
-                                newAllocations[index].name = e.target.value;
-                                handleComplexDataChange('allocations', newAllocations);
-                              }}
-                              placeholder="e.g., Seed Investments"
-                              className="h-10"
-                            />
-                          </div>
-                          <div className="space-y-2">
-                            <Label className="text-sm font-medium text-gray-700">Stage</Label>
-                            <Select 
-                              value={allocation.stage} 
-                              onValueChange={(value) => {
-                                const newAllocations = [...fundData.allocations];
-                                newAllocations[index].stage = value;
-                                handleComplexDataChange('allocations', newAllocations);
-                              }}
-                            >
-                              <SelectTrigger className="h-10">
-                                <SelectValue placeholder="Select stage" />
-                              </SelectTrigger>
-                              <SelectContent>
-                                <SelectItem value="pre_seed">Pre-Seed</SelectItem>
-                                <SelectItem value="seed">Seed</SelectItem>
-                                <SelectItem value="series_a">Series A</SelectItem>
-                                <SelectItem value="series_b">Series B</SelectItem>
-                                <SelectItem value="growth">Growth</SelectItem>
-                              </SelectContent>
-                            </Select>
-                          </div>
-                          <div className="space-y-2">
-                            <Label className="text-sm font-medium text-gray-700">Allocation %</Label>
-                            <Input
-                              type="number"
-                              value={allocation.allocation}
-                              onChange={(e) => {
-                                const newAllocations = [...fundData.allocations];
-                                newAllocations[index].allocation = e.target.value;
-                                handleComplexDataChange('allocations', newAllocations);
-                              }}
-                              placeholder="80"
-                              className="h-10"
-                            />
-                          </div>
-                          <div className="space-y-2">
-                            <Label className="text-sm font-medium text-gray-700">Sector</Label>
-                            <Select 
-                              value={allocation.sector} 
-                              onValueChange={(value) => {
-                                const newAllocations = [...fundData.allocations];
-                                newAllocations[index].sector = value;
-                                handleComplexDataChange('allocations', newAllocations);
-                              }}
-                            >
-                              <SelectTrigger className="h-10">
-                                <SelectValue placeholder="Select sector" />
-                              </SelectTrigger>
-                              <SelectContent>
-                                <SelectItem value="technology">Technology</SelectItem>
-                                <SelectItem value="healthcare">Healthcare</SelectItem>
-                                <SelectItem value="fintech">Fintech</SelectItem>
-                                <SelectItem value="saas">SaaS</SelectItem>
-                                <SelectItem value="consumer">Consumer</SelectItem>
-                                <SelectItem value="enterprise">Enterprise</SelectItem>
-                                <SelectItem value="biotech">Biotech</SelectItem>
-                              </SelectContent>
-                            </Select>
-                          </div>
-                        </div>
-                      </div>
-                    ))}
-                    
-                    <Button 
-                      variant="outline" 
-                      size="sm" 
-                      onClick={() => {
-                        const newAllocation = {
-                          id: `alloc-${Date.now()}`,
-                          name: "",
-                          sector: "technology",
-                          allocation: "0",
-                          stage: "seed"
-                        };
-                        const newAllocations = [...fundData.allocations, newAllocation];
-                        handleComplexDataChange('allocations', newAllocations);
-                      }}
-                      className="text-blue-600 border-blue-200"
-                    >
-                      + Add Another Allocation
-                    </Button>
-                  </div>
-                </div>
-
-                {/* Fund Expenses */}
-                <div className="border-b border-gray-200 pb-8">
-                  <div className="flex items-center justify-between mb-4">
-                    <div>
-                      <h3 className="text-lg font-medium text-gray-900">Fund Expenses *</h3>
-                      <p className="text-sm text-gray-600">Define expected fund operating expenses</p>
-                    </div>
-                    <BudgetCreator 
-                      fundSize={parseFloat(fundData.size) || 200000000}
-                      onBudgetCreate={(budget) => {
-                        const newExpenses = budget.map((item, index) => ({
-                          id: `exp-${Date.now()}-${index}`,
-                          category: item.category,
-                          monthlyAmount: Math.round(item.lifetimeExpense / item.term).toString(),
-                          startMonth: "1",
-                          endMonth: item.term.toString()
-                        }));
-                        handleComplexDataChange('fundExpenses', newExpenses);
-                        toast({
-                          title: "Budget Created",
-                          description: `Successfully created budget with ${budget.length} expense categories`,
-                        });
-                      }}
-                    />
-                  </div>
-                  
-                  <div className="space-y-4">
-                    {fundData.fundExpenses.map((expense, index) => (
-                      <div key={expense.id} className="bg-gray-50 rounded-lg p-4 border">
-                        <div className="grid grid-cols-1 md:grid-cols-4 gap-4">
-                          <div className="space-y-2">
-                            <Label className="text-sm font-medium text-gray-700">Expense Category</Label>
-                            <Input
-                              value={expense.category}
-                              onChange={(e) => {
-                                const newExpenses = [...fundData.fundExpenses];
-                                newExpenses[index].category = e.target.value;
-                                handleComplexDataChange('fundExpenses', newExpenses);
-                              }}
-                              placeholder="e.g., Legal & Compliance"
-                              className="h-10"
-                            />
-                          </div>
-                          <div className="space-y-2">
-                            <Label className="text-sm font-medium text-gray-700">Monthly Amount</Label>
-                            <div className="relative">
-                              <span className="absolute left-3 top-1/2 transform -translate-y-1/2 text-gray-500">$</span>
-                              <Input
-                                type="number"
-                                value={expense.monthlyAmount}
-                                onChange={(e) => {
-                                  const newExpenses = [...fundData.fundExpenses];
-                                  newExpenses[index].monthlyAmount = e.target.value;
-                                  handleComplexDataChange('fundExpenses', newExpenses);
-                                }}
-                                placeholder="10000"
-                                className="h-10 pl-8"
-                              />
-                            </div>
-                          </div>
-                          <div className="space-y-2">
-                            <Label className="text-sm font-medium text-gray-700">Start Month</Label>
-                            <Input
-                              type="number"
-                              value={expense.startMonth}
-                              onChange={(e) => {
-                                const newExpenses = [...fundData.fundExpenses];
-                                newExpenses[index].startMonth = e.target.value;
-                                handleComplexDataChange('fundExpenses', newExpenses);
-                              }}
-                              placeholder="1"
-                              className="h-10"
-                            />
-                          </div>
-                          <div className="space-y-2">
-                            <Label className="text-sm font-medium text-gray-700">End Month</Label>
-                            <Input
-                              type="number"
-                              value={expense.endMonth}
-                              onChange={(e) => {
-                                const newExpenses = [...fundData.fundExpenses];
-                                newExpenses[index].endMonth = e.target.value;
-                                handleComplexDataChange('fundExpenses', newExpenses);
-                              }}
-                              placeholder="120"
-                              className="h-10"
-                            />
-                          </div>
-                        </div>
-                      </div>
-                    ))}
-                    
-                    <Button 
-                      variant="outline" 
-                      size="sm" 
-                      onClick={() => {
-                        const newExpense = {
-                          id: `exp-${Date.now()}`,
-                          category: "",
-                          monthlyAmount: "0",
-                          startMonth: "1",
-                          endMonth: "120"
-                        };
-                        const newExpenses = [...fundData.fundExpenses, newExpense];
-                        handleComplexDataChange('fundExpenses', newExpenses);
-                      }}
-                      className="text-blue-600 border-blue-200"
-                    >
-                      + Add Another Expense
-                    </Button>
-                  </div>
-                </div>
-
-                {/* Advanced Fee Structure */}
-                <div className="border-b border-gray-200 pb-8">
-                  <h3 className="text-lg font-medium text-gray-900 mb-4">Advanced Fee Structure *</h3>
-                  
-                  <div className="grid grid-cols-1 md:grid-cols-2 gap-6 mb-6">
-                    <div className="space-y-2">
-                      <Label htmlFor="managementFee" className="text-sm font-medium text-gray-700">
-                        Management Fee
-                      </Label>
-                      <div className="relative">
-                        <Input
-                          id="managementFee"
-                          type="number"
-                          step="0.1"
-                          value={fundData.managementFee}
-                          onChange={(e) => handleInputChange('managementFee', e.target.value)}
-                          placeholder="2.0"
-                          className="h-11 pr-8"
-                        />
-                        <span className="absolute right-3 top-1/2 transform -translate-y-1/2 text-gray-500">%</span>
-                      </div>
-                      <p className="text-xs text-gray-500">Annual management fee percentage</p>
-                    </div>
-                    <div className="space-y-2">
-                      <Label htmlFor="feeStructure" className="text-sm font-medium text-gray-700">
-                        Fee Basis Method
-                      </Label>
-                      <Select value={fundData.feeStructure} onValueChange={(value) => handleInputChange('feeStructure', value)}>
-                        <SelectTrigger className="h-11">
-                          <SelectValue placeholder="Select fee basis" />
-                        </SelectTrigger>
-                        <SelectContent>
-                          <SelectItem value="committed_capital">Committed Capital</SelectItem>
-                          <SelectItem value="called_capital">Called Capital Each Period</SelectItem>
-                          <SelectItem value="gross_cumulative">Gross Cumulative Called Capital</SelectItem>
-                          <SelectItem value="net_cumulative">Net Cumulative Called Capital</SelectItem>
-                          <SelectItem value="invested_capital">Cumulative Invested Capital</SelectItem>
-                          <SelectItem value="fair_market_value">Fair Market Value</SelectItem>
-                          <SelectItem value="unrealized">Unrealized Investments</SelectItem>
-                        </SelectContent>
-                      </Select>
-                      <p className="text-xs text-gray-500">How management fees are calculated</p>
-                    </div>
-                  </div>
-
-                  {/* GP Commitment in Management Fees */}
-                  <div className="space-y-2">
-                    <div className="flex flex-wrap items-center gap-2">
-                      <input
-                        type="checkbox"
-                        id="includeGPInManagementFees"
-                        checked={fundData.includeGPInManagementFees}
-                        onChange={(e) => handleInputChange('includeGPInManagementFees', e.target.checked)}
-                        className="rounded border-gray-300 text-blue-600 focus:ring-blue-500"
-                      />
-                      <Label htmlFor="includeGPInManagementFees" className="text-sm font-medium text-gray-700">
-                        Include GP Commitment in Management Fee Calculation
-                      </Label>
-                    </div>
-                    <p className="text-xs text-gray-500">
-                      {fundData.includeGPInManagementFees 
-                        ? "Management fees will be calculated on total committed capital including GP contribution"
-                        : "Management fees will be calculated only on LP committed capital, excluding GP contribution"
-                      }
-                    </p>
-                  </div>
-
-                  {/* Fee Step-Down */}
-                  <div className="space-y-4">
-                    <div className="flex flex-wrap items-center gap-2">
-                      <input
-                        type="checkbox"
-                        id="feeStepDown"
-                        checked={fundData.feeStepDown}
-                        onChange={(e) => handleInputChange('feeStepDown', e.target.checked)}
-                        className="h-4 w-4 text-blue-600 border-gray-300 rounded"
-                      />
-                      <Label htmlFor="feeStepDown" className="text-sm font-medium text-gray-700">
-                        Enable fee step-down
-                      </Label>
-                    </div>
-                    {fundData.feeStepDown && (
-                      <div className="grid grid-cols-2 gap-4 ml-6">
-                        <div className="space-y-2">
-                          <Label className="text-sm text-gray-600">Step-down after year</Label>
-                          <Input
-                            type="number"
-                            value={fundData.feeStepDownYear}
-                            onChange={(e) => handleInputChange('feeStepDownYear', e.target.value)}
-                            placeholder="5"
-                            className="h-10"
-                          />
-                        </div>
-                        <div className="space-y-2">
-                          <Label className="text-sm text-gray-600">New fee rate (%)</Label>
-                          <Input
-                            type="number"
-                            step="0.1"
-                            value={fundData.feeStepDownRate}
-                            onChange={(e) => handleInputChange('feeStepDownRate', e.target.value)}
-                            placeholder="1.5"
-                            className="h-10"
-                          />
-                        </div>
-                      </div>
-                    )}
-                  </div>
-                </div>
-
-                {/* Exit Recycling */}
-                <div className="border-b border-gray-200 pb-8">
-                  <h3 className="text-lg font-medium text-gray-900 mb-4">Exit Recycling</h3>
-                  <p className="text-sm text-gray-600 mb-4">Allow exit proceeds to be re-invested into new investments</p>
-                  
-                  <div className="space-y-4">
-                    <div className="flex flex-wrap items-center gap-2">
-                          <input
-                            type="checkbox"
-                            id="exitRecycling"
-                            checked={Boolean(fundData.exitRecycling.enabled)}
-                            onChange={(e) => {
-                              const updated = { ...fundData.exitRecycling, enabled: Boolean(e.target.checked) };
-                              handleComplexDataChange('exitRecycling', updated);
-                            }}
-                            className="h-4 w-4 text-blue-600 border-gray-300 rounded"
-                          />
-                      <Label htmlFor="exitRecycling" className="text-sm font-medium text-gray-700">
-                        Enable exit recycling
-                      </Label>
-                    </div>
-                    {fundData.exitRecycling.enabled && (
-                      <div className="grid grid-cols-1 md:grid-cols-3 gap-4 ml-6">
-                        <div className="space-y-2">
-                          <Label className="text-sm text-gray-600">Recycling rate (%)</Label>
-                          <Input
-                            type="number"
-                            value={fundData.exitRecycling.recyclePercentage}
-                            onChange={(e) => {
-                              const updated = { ...fundData.exitRecycling, recyclePercentage: parseFloat(e.target.value) };
-                              handleComplexDataChange('exitRecycling', updated);
-                            }}
-                            placeholder="100"
-                            className="h-10"
-                          />
-                        </div>
-                        <div className="space-y-2">
-                          <Label className="text-sm text-gray-600">Max cap (% of committed capital)</Label>
-                          <Input
-                            type="number"
-                            value={fundData.exitRecycling.maxRecycleAmount || ''}
-                            onChange={(e) => {
-                              const updated = { ...fundData.exitRecycling, maxRecycleAmount: parseFloat(e.target.value) };
-                              handleComplexDataChange('exitRecycling', updated);
-                            }}
-                            placeholder="50"
-                            className="h-10"
-                          />
-                        </div>
-                        <div className="space-y-2">
-                          <Label className="text-sm text-gray-600">Term (years)</Label>
-                          <Input
-                            type="number"
-                            value={fundData.exitRecycling.recycleWindowMonths}
-                            onChange={(e) => {
-                              const updated = { ...fundData.exitRecycling, recycleWindowMonths: parseFloat(e.target.value) };
-                              handleComplexDataChange('exitRecycling', updated);
-                            }}
-                            placeholder="5"
-                            className="h-10"
-                          />
-                        </div>
-                      </div>
-                    )}
-                  </div>
-                </div>
-
-                {/* Waterfall Structure */}
-                <div className="border-b border-gray-200 pb-8">
-                  <h3 className="text-lg font-medium text-gray-900 mb-4">Waterfall Structure *</h3>
-                  <p className="text-sm text-gray-600 mb-4">Define profit splits between LPs and GPs</p>
-                  
-                  <div className="space-y-6">
-                    <div className="space-y-2">
-                      <Label className="text-sm font-medium text-gray-700">Waterfall Type</Label>
-                      <Select value={fundData.waterfall.type} onValueChange={(value) => {
-                        const updated = { ...fundData.waterfall, type: value };
-                        handleComplexDataChange('waterfall', updated);
-                      }}>
-                        <SelectTrigger className="h-11">
-                          <SelectValue placeholder="Select waterfall type" />
-                        </SelectTrigger>
-                        <SelectContent>
-                          <SelectItem value="european">European (Fund Level Carry)</SelectItem>
-                          <SelectItem value="american">American (Deal by Deal Carry)</SelectItem>
-                        </SelectContent>
-                      </Select>
-                    </div>
-
-                    <div className="grid grid-cols-1 lg:grid-cols-2 gap-4 sm:gap-6">
-                      <div className="space-y-2">
-                        <Label htmlFor="carryPercentage" className="text-sm font-medium text-gray-700">
-                          Carry Percentage
-                        </Label>
-                        <div className="relative">
-                          <Input
-                            id="carryPercentage"
-                            type="number"
-                            step="0.1"
-                            value={fundData.carryPercentage}
-                            onChange={(e) => handleInputChange('carryPercentage', e.target.value)}
-                            placeholder="20"
-                            className="h-11 pr-8"
-                          />
-                          <span className="absolute right-3 top-1/2 transform -translate-y-1/2 text-gray-500">%</span>
-                        </div>
-                      </div>
-                      <div className="space-y-2">
-                        <div className="flex flex-wrap items-center gap-2">
-                          <input
-                            type="checkbox"
-                            id="preferredReturn"
-                            checked={fundData.preferredReturn}
-                            onChange={(e) => handleInputChange('preferredReturn', e.target.checked)}
-                            className="h-4 w-4 text-blue-600 border-gray-300 rounded"
-                          />
-                          <Label htmlFor="preferredReturn" className="text-sm font-medium text-gray-700">
-                            Preferred Return
-                          </Label>
-                        </div>
-                        {fundData.preferredReturn && (
-                          <div className="relative">
-                            <Input
-                              type="number"
-                              step="0.1"
-                              value={fundData.preferredReturnRate}
-                              onChange={(e) => handleInputChange('preferredReturnRate', e.target.value)}
-                              placeholder="8"
-                              className="h-11 pr-8"
-                            />
-                            <span className="absolute right-3 top-1/2 transform -translate-y-1/2 text-gray-500">%</span>
-                          </div>
-                        )}
-                      </div>
-                    </div>
-                  </div>
-                </div>
-
-                {/* Limited Partners */}
-                <div>
-                  <h3 className="text-lg font-medium text-gray-900 mb-4">Limited Partners *</h3>
-                  <p className="text-sm text-gray-600 mb-4">Define LP classes and investment terms</p>
-                  
-                  <div className="space-y-4">
-                    {(fundData.limitedPartners || []).map((lp, index) => (
-                      <div key={lp.id} className="bg-gray-50 rounded-lg p-4 border">
-                        <div className="grid grid-cols-1 md:grid-cols-4 gap-4">
-                          <div className="space-y-2">
-                            <Label className="text-sm font-medium text-gray-700">LP Class Name</Label>
-                            <Input
-                              value={lp.name}
-                              onChange={(e) => {
-                                const newLPs = [...(fundData.limitedPartners || [])];
-                                if (newLPs[index]) {
-                                  newLPs[index].name = e.target.value;
-                                  handleComplexDataChange('limitedPartners', newLPs);
-                                }
-                              }}
-                              placeholder="e.g., Institutional LPs"
-                              className="h-10"
-                            />
-                          </div>
-                          <div className="space-y-2">
-                            <Label className="text-sm font-medium text-gray-700">Investment Amount</Label>
-                            <div className="relative">
-                              <span className="absolute left-3 top-1/2 transform -translate-y-1/2 text-gray-500">$</span>
-                              <Input
-                                type="number"
-                                value={lp.investment}
-                                onChange={(e) => {
-                                  const newLPs = [...(fundData.limitedPartners || [])];
-                                  if (newLPs[index]) {
-                                    newLPs[index].investment = e.target.value;
-                                    handleComplexDataChange('limitedPartners', newLPs);
-                                  }
-                                }}
-                                placeholder="80000000"
-                                className="h-10 pl-8"
-                              />
-                            </div>
-                          </div>
-                          <div className="space-y-2">
-                            <Label className="text-sm font-medium text-gray-700">Fee Profile</Label>
-                            <Select 
-                              value={lp.feeProfile} 
-                              onValueChange={(value) => {
-                                const newLPs = [...(fundData.limitedPartners || [])];
-                                if (newLPs[index]) {
-                                  newLPs[index].feeProfile = value;
-                                  handleComplexDataChange('limitedPartners', newLPs);
-                                }
-                              }}
-                            >
-                              <SelectTrigger className="h-10">
-                                <SelectValue placeholder="Select profile" />
-                              </SelectTrigger>
-                              <SelectContent>
-                                <SelectItem value="default">Default</SelectItem>
-                                <SelectItem value="institutional">Institutional</SelectItem>
-                                <SelectItem value="family_office">Family Office</SelectItem>
-                                <SelectItem value="strategic">Strategic</SelectItem>
-                              </SelectContent>
-                            </Select>
-                          </div>
-                          <div className="space-y-2">
-                            <Label className="text-sm font-medium text-gray-700">Profit Split</Label>
-                            <Select 
-                              value={lp.profitSplit} 
-                              onValueChange={(value) => {
-                                const newLPs = [...(fundData.limitedPartners || [])];
-                                if (newLPs[index]) {
-                                  newLPs[index].profitSplit = value;
-                                  handleComplexDataChange('limitedPartners', newLPs);
-                                }
-                              }}
-                            >
-                              <SelectTrigger className="h-10">
-                                <SelectValue placeholder="Select split" />
-                              </SelectTrigger>
-                              <SelectContent>
-                                <SelectItem value="pro_rata">Pro-Rata</SelectItem>
-                                <SelectItem value="custom">Custom</SelectItem>
-                              </SelectContent>
-                            </Select>
-                          </div>
-                        </div>
-                      </div>
-                    ))}
-                    
-                    <div className="flex space-x-2">
-                      <Button 
-                        variant="outline" 
-                        size="sm" 
-                        onClick={() => {
-                          const newLP = {
-                            id: `lp-${Date.now()}`,
-                            name: "",
-                            investment: "0",
-                            feeProfile: "default",
-                            profitSplit: "pro_rata"
-                          };
-                          const newLPs = [...(fundData.limitedPartners || []), newLP];
-                          handleComplexDataChange('limitedPartners', newLPs);
-                        }}
-                        className="text-blue-600 border-blue-200"
-                      >
-                        + Add LP Class
-                      </Button>
-                      <Button variant="outline" size="sm" className="text-blue-600 border-blue-200">
-                        Bulk Upload
-                      </Button>
-                    </div>
-                  </div>
-                </div>
-              </div>
-            )}
-
-            {/* Review Step */}
-            {currentStep === 'review' && (
-              <div className="space-y-6">
-                <h3 className="text-lg font-medium text-gray-900 mb-6">Review Fund Configuration</h3>
-                
-                <div className="bg-gray-50 rounded-lg p-6 space-y-6">
-                  <div className="border-b border-gray-200 pb-4">
-                    <h4 className="font-medium text-gray-900 mb-3">Fund Basics</h4>
-                    <div className="grid grid-cols-2 gap-4">
-                      <div>
-                        <p className="text-sm text-gray-600">Fund Name</p>
-                        <p className="font-semibold text-gray-900">{fundData.name || 'Not specified'}</p>
-                      </div>
-                      <div>
-                        <p className="text-sm text-gray-600">Currency</p>
-                        <p className="font-semibold text-gray-900">{fundData.currency}</p>
-                      </div>
-                      <div>
-                        <p className="text-sm text-gray-600">Start Date</p>
-                        <p className="font-semibold text-gray-900">{fundData.startDate}</p>
-                      </div>
-                      <div>
-                        <p className="text-sm text-gray-600">Capital Call Frequency</p>
-                        <p className="font-semibold text-gray-900">{fundData.capitalCallFrequency}</p>
-                      </div>
-                    </div>
-                  </div>
-
-                  <div className="border-b border-gray-200 pb-4">
-                    <h4 className="font-medium text-gray-900 mb-3">Committed Capital</h4>
-                    <div className="grid grid-cols-2 gap-4">
-                      <div>
-                        <p className="text-sm text-gray-600">Total Committed Capital</p>
-                        <p className="font-semibold text-gray-900">
-                          ${parseFloat(fundData.totalCommittedCapital || "0").toLocaleString()}
-                        </p>
-                      </div>
-                      <div>
-                        <p className="text-sm text-gray-600">GP Commitment</p>
-                        <p className="font-semibold text-gray-900">
-                          {fundData.gpCommitmentPercent}% (${parseFloat(fundData.gpCommitmentAmount || "0").toLocaleString()})
-                        </p>
-                      </div>
-                      <div>
-                        <p className="text-sm text-gray-600">LP Commitment</p>
-                        <p className="font-semibold text-gray-900">
-                          ${parseFloat(fundData.lpCommitmentAmount || "0").toLocaleString()}
-                        </p>
-                      </div>
-                      <div>
-                        <p className="text-sm text-gray-600">Cashless GP Commit</p>
-                        <p className="font-semibold text-gray-900">{fundData.cashlessGPPercent}%</p>
-                      </div>
-                    </div>
-                  </div>
-
-                  {/* Investment Strategy Summary */}
-                  <div className="border-b border-gray-200 pb-4">
-                    <h4 className="font-medium text-gray-900 mb-3">Investment Strategy</h4>
-                    <div className="space-y-4">
-                      <div>
-                        <p className="text-sm text-gray-600 mb-2">Investment Stages</p>
-                        <div className="space-y-1">
-                          {fundData.investmentStrategy.stages.map((stage, index) => (
-                            <p key={stage.id} className="text-sm text-gray-900">
-                              {stage.name}: {stage.graduationRate}% graduation, {stage.exitRate}% exit
-                            </p>
-                          ))}
-                        </div>
-                      </div>
-                      <div>
-                        <p className="text-sm text-gray-600 mb-2">Sector Allocation</p>
-                        <div className="space-y-1">
-                          {fundData.investmentStrategy.sectorProfiles.map((sector, index) => (
-                            <p key={sector.id} className="text-sm text-gray-900">
-                              {sector.name}: {sector.targetPercentage}%
-                            </p>
-                          ))}
-                        </div>
-                      </div>
-                      <div>
-                        <p className="text-sm text-gray-600 mb-2">Capital Allocation</p>
-                        <div className="space-y-1">
-                          {fundData.investmentStrategy.allocations.map((allocation, index) => (
-                            <p key={allocation.id} className="text-sm text-gray-900">
-                              {allocation.category}: {allocation.percentage}%
-                            </p>
-                          ))}
-                        </div>
-                      </div>
-                    </div>
-                  </div>
-
-                  {/* Exit Recycling Summary */}
-                  <div className="border-b border-gray-200 pb-4">
-                    <h4 className="font-medium text-gray-900 mb-3">Exit Recycling</h4>
-                    <div className="grid grid-cols-2 gap-4">
-                      <div>
-                        <p className="text-sm text-gray-600">Status</p>
-                        <p className="font-semibold text-gray-900">
-                          {fundData.exitRecycling.enabled ? 'Enabled' : 'Disabled'}
-                        </p>
-                      </div>
-                      {fundData.exitRecycling.enabled && (
-                        <>
-                          <div>
-                            <p className="text-sm text-gray-600">Recycle Percentage</p>
-                            <p className="font-semibold text-gray-900">{fundData.exitRecycling.recyclePercentage}%</p>
-                          </div>
-                          <div>
-                            <p className="text-sm text-gray-600">Window</p>
-                            <p className="font-semibold text-gray-900">{fundData.exitRecycling.recycleWindowMonths} months</p>
-                          </div>
-                          <div>
-                            <p className="text-sm text-gray-600">Restrictions</p>
-                            <p className="font-semibold text-gray-900">
-                              {fundData.exitRecycling.restrictToSameSector || fundData.exitRecycling.restrictToSameStage
-                                ? `${fundData.exitRecycling.restrictToSameSector ? 'Same Sector' : ''} ${
-                                    fundData.exitRecycling.restrictToSameSector && fundData.exitRecycling.restrictToSameStage ? '& ' : ''
-                                  }${fundData.exitRecycling.restrictToSameStage ? 'Same Stage' : ''}`
-                                : 'None'}
-                            </p>
-                          </div>
-                        </>
-                      )}
-                    </div>
-                  </div>
-
-                  {/* Waterfall Summary */}
-                  <div className="border-b border-gray-200 pb-4">
-                    <h4 className="font-medium text-gray-900 mb-3">Waterfall Structure</h4>
-                    <div className="grid grid-cols-2 gap-4">
-                      <div>
-                        <p className="text-sm text-gray-600">Type</p>
-                        <p className="font-semibold text-gray-900">
-                          {fundData.waterfall.type === 'EUROPEAN' ? 'European (deal-by-deal)' : 'American (fund-level)'}
-                        </p>
-                      </div>
-                      <div>
-                        <p className="text-sm text-gray-600">Hurdle Rate</p>
-                        <p className="font-semibold text-gray-900">{(fundData.waterfall.hurdle * 100).toFixed(1)}%</p>
-                      </div>
-                      <div>
-                        <p className="text-sm text-gray-600">Catch-up Rate</p>
-                        <p className="font-semibold text-gray-900">{(fundData.waterfall.catchUp * 100).toFixed(1)}%</p>
-                      </div>
-                      <div>
-                        <p className="text-sm text-gray-600">Carry Vesting</p>
-                        <p className="font-semibold text-gray-900">
-                          {fundData.waterfall.carryVesting.cliffYears}y cliff, {fundData.waterfall.carryVesting.vestingYears}y vest
-                        </p>
-                      </div>
-                    </div>
-                  </div>
-
-                  <div>
-                    <h4 className="font-medium text-gray-900 mb-3">Vehicle Structure</h4>
-                    <div className="grid grid-cols-1 gap-4">
-                      <div>
-                        <p className="text-sm text-gray-600">Structure Type</p>
-                        <p className="font-semibold text-gray-900">
-                          {fundData.vehicleStructure === 'traditional_fund' ? 'Traditional Fund (recommended)' : 'SPV (no construction)'}
-                        </p>
-                      </div>
-                    </div>
-                  </div>
-                </div>
-
-                <div className="bg-blue-50 border border-blue-200 rounded-lg p-4">
-                  <p className="text-sm text-blue-800">
-                    <strong>Ready to create your fund?</strong> You can modify these settings later in fund management.
-                  </p>
-                </div>
-              </div>
-            )}
-
-            {/* Navigation Buttons */}
-            <div className="flex justify-between items-center mt-8 pt-6 border-t border-gray-200">
-              <Button 
-                variant="outline" 
-                onClick={handleBack}
-                disabled={currentStep === 'fund-basics'}
-                className="flex items-center space-x-2"
-              >
-                <ArrowLeft className="h-4 w-4" />
-                <span>Back</span>
+            </div>
+            
+            {/* Navigation */}
+            <div className="flex justify-between mt-8 pt-6 border-t border-gray-200">
+              <Button variant="outline" disabled>
+                Back
               </Button>
-
-              <div className="flex items-center space-x-3">
-                {canSkipStep() && currentStep !== 'review' && (
-                  <Button 
-                    variant="ghost"
-                    onClick={handleNext}
-                    className="text-gray-600 hover:text-gray-800"
-                  >
-                    Skip for now
-                  </Button>
-                )}
-                
-                {currentStep !== 'review' ? (
-                  <Button 
-                    onClick={handleNext}
-                    disabled={!canProceed}
-                    className="flex items-center space-x-2 bg-blue-600 hover:bg-blue-700"
-                  >
-                    <span>Next</span>
-                    <ArrowRight className="h-4 w-4" />
-                  </Button>
-                ) : (
-                  <Button 
-                    onClick={handleSave} 
-                    disabled={createFundMutation.isPending}
-                    className="bg-blue-600 hover:bg-blue-700"
-                  >
-                    {createFundMutation.isPending ? (
-                      <div className="flex flex-wrap items-center gap-2">
-                        <div className="animate-spin rounded-full h-4 w-4 border-b-2 border-white"></div>
-                        <span>Creating Fund...</span>
-                      </div>
-                    ) : (
-                      "Create Fund & Continue"
-                    )}
-                  </Button>
-                )}
-              </div>
+              <Button onClick={handleSave} disabled={!fundName}>
+                Create Fund
+              </Button>
             </div>
           </CardContent>
         </Card>
