--- conflicted
+++ resolved
@@ -2,10 +2,6 @@
  * Redis client with circuit breaker protection
  * Provides resilient cache access with automatic failure handling
  */
-<<<<<<< HEAD
-import Redis from 'ioredis';
-=======
->>>>>>> 21892dbe
 import { CircuitBreaker } from '../infra/circuit-breaker/CircuitBreaker';
 import { breakerRegistry } from '../infra/circuit-breaker/breaker-registry';
 import { createCacheFromEnv } from './redis-factory';
@@ -61,9 +57,6 @@
 };
 
 // Create circuit breaker for Redis operations
-<<<<<<< HEAD
-const redisBreaker = new CircuitBreaker<any>(redisBreakerConfig, async () => {}, async () => {});
-=======
 // Note: The CircuitBreaker constructor requires options, operation, and fallback
 // But we'll pass operations dynamically in each method call
 const redisBreaker = new CircuitBreaker<any>(
@@ -71,7 +64,6 @@
   async () => { throw new Error('Operation not provided'); },
   async () => { throw new Error('Fallback not provided'); }
 );
->>>>>>> 21892dbe
 
 // Register with the breaker registry for monitoring
 breakerRegistry.register('redis', redisBreaker);
