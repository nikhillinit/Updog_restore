--- conflicted
+++ resolved
@@ -3,11 +3,7 @@
  * Production-grade flag management with security and versioning
  */
 
-<<<<<<< HEAD
-import type { Request, Response } from 'express';
-=======
 import type { Request, Response, NextFunction } from 'express';
->>>>>>> 28206626
 import { Router } from 'express';
 import rateLimit from 'express-rate-limit';
 import { getClientFlags, getFlags, getFlagsVersion, getFlagsHash, updateFlag, getFlagHistory, getCacheStatus, activateKillSwitch } from '../lib/flags.js';
