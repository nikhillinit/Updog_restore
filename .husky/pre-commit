#!/usr/bin/env sh

echo "[PRE-COMMIT] Running checks..."

# Check for emoji in staged files (exclude legacy CHANGELOG and emoji documentation)
echo "[CHECK] Scanning for emojis..."
EMOJI_FILES=$(git diff --cached --name-only | grep -E '\.(md|js|mjs|ts|tsx|jsx)$' | grep -v -E '(CHANGELOG\.md|cheatsheets/emoji-free-documentation\.md|HANDOFF-)' || true)
if [ -n "$EMOJI_FILES" ]; then
  if echo "$EMOJI_FILES" | xargs grep -l -P '[\x{1F000}-\x{1FAFF}]' 2>/dev/null; then
    echo "[FAIL] Emoji found in staged files (excluding legacy CHANGELOG and emoji docs)."
    echo "See CLAUDE.md for approved replacements."
    exit 1
  fi
  # Special check for CLAUDE.md - only allow emoji in the replacement table and examples
  if echo "$EMOJI_FILES" | grep -q "CLAUDE.md"; then
    if git diff --cached CLAUDE.md | grep '^+' | grep -v -E '(Instead of|Use|\| |grep|`.*emoji.*`)' | grep -P '[\x{1F000}-\x{1FAFF}]' 2>/dev/null; then
      echo "[FAIL] Emoji found outside allowed sections in CLAUDE.md"
      exit 1
    fi
  fi
fi

<<<<<<< HEAD
# Check for bigint type safety in Zod schemas
echo "[CHECK] Validating bigint type safety..."
SCHEMA_FILES=$(git diff --cached --name-only | grep -E 'shared/schemas/.*\.ts$' || true)
if [ -n "$SCHEMA_FILES" ]; then
  if echo "$SCHEMA_FILES" | xargs grep -n 'version.*z\.number()' 2>/dev/null; then
    echo "[FAIL] Version fields must use z.bigint() or z.string(), not z.number()"
    echo "Database uses BIGINT for version columns to prevent precision loss."
    echo "Use helper schemas from shared/schemas/common.ts:"
    echo "  - DbVersionBigIntSchema (for native bigint)"
    echo "  - DbVersionSchema (for string transport)"
    exit 1
  fi
  # Check for common bigint field patterns
  if echo "$SCHEMA_FILES" | xargs grep -n -E '(.*_id|.*Id).*z\.number\(\)\.int\(\).*positive\(\)' 2>/dev/null | grep -v -E '(fundId|companyId|investmentId|userId)'; then
    echo "[WARN] Potential bigint field using z.number() - verify database column type is INTEGER, not BIGINT"
  fi
fi

=======
>>>>>>> 7dfef5a6
npx lint-staged

# Optional: AI code review (set AI_REVIEW_ENABLED=1 to enable)
if [ "$AI_REVIEW_ENABLED" = "1" ]; then
  echo "[AI-REVIEW] Running AI code review..."
  python ai-utils/scripts/review_staged.py --quick || echo "[WARN] AI review found issues (not blocking)"
fi

echo "[PASS] Pre-commit checks passed"<|MERGE_RESOLUTION|>--- conflicted
+++ resolved
@@ -20,7 +20,6 @@
   fi
 fi
 
-<<<<<<< HEAD
 # Check for bigint type safety in Zod schemas
 echo "[CHECK] Validating bigint type safety..."
 SCHEMA_FILES=$(git diff --cached --name-only | grep -E 'shared/schemas/.*\.ts$' || true)
@@ -39,8 +38,7 @@
   fi
 fi
 
-=======
->>>>>>> 7dfef5a6
+
 npx lint-staged
 
 # Optional: AI code review (set AI_REVIEW_ENABLED=1 to enable)
