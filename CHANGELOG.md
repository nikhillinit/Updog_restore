--- conflicted
+++ resolved
@@ -6,7 +6,6 @@
 and this project adheres to
 [Semantic Versioning](https://semver.org/spec/v2.0.0.html).
 
-<<<<<<< HEAD
 ## [Unreleased] - 2025-12-02
 
 ### Changed
@@ -37,10 +36,6 @@
       (line 126)
     - client/src/components/modeling-wizard/steps/ExitRecyclingStep.tsx
       (line 112)
-  - **Date**: 2025-12-02T19:42:00Z
-=======
-## [Unreleased] - 2025-12-01
->>>>>>> 1acf5890
 
 ### Added
 
