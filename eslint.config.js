--- conflicted
+++ resolved
@@ -71,22 +71,8 @@
       'no-console': 'warn',
       'no-debugger': 'warn',
       'no-undef': 'off', // TypeScript handles this better
-<<<<<<< HEAD
-      'no-restricted-syntax': [
-        'error',
-        {
-          selector: "CallExpression[callee.property.name='forEach']",
-          message: "Use forEachAsync (from '@/utils/async-iteration') instead of native forEach for async operations, or ArraySafety.forEach (from 'utils/array-safety') for synchronous operations"
-        },
-        {
-          selector: "CallExpression[callee.property.name=/^(forEach|map|filter|reduce)$/]",
-          message: "Use async-safe helpers (forEachAsync, mapAsync, etc.)"
-        }
-      ],
-=======
       // Replace no-restricted-syntax with our custom rule that has autofix
       'custom/no-async-array-methods': 'error',
->>>>>>> 7cfc6886
     },
     settings: {
       'import/resolver': {
@@ -106,11 +92,7 @@
   {
     files: ['**/async-iteration.ts'],
     rules: {
-<<<<<<< HEAD
-      'no-restricted-syntax': 'off', // Allow native array methods in async-iteration utilities
-=======
       'custom/no-async-array-methods': 'off', // Allow native array methods in async-iteration utilities
->>>>>>> 7cfc6886
     },
   },
   {
