import js from '@eslint/js';
import tsParser from '@typescript-eslint/parser';
import ts from '@typescript-eslint/eslint-plugin';
import react from 'eslint-plugin-react';
import reactHooks from 'eslint-plugin-react-hooks';
import unusedImports from 'eslint-plugin-unused-imports';
// import securityConfig from './eslint.security.config.js'; // TODO: Re-enable after fixing flat config compatibility
import path from 'path';
import { fileURLToPath } from 'url';

const __filename = fileURLToPath(import.meta.url);
const __dirname = path.dirname(__filename);

// Boundary enforcement rules for server/client/shared separation
const boundaryRules = {
  server: {
    "no-restricted-imports": ["error", {
      patterns: [
        "client/src/*",
        "../client/*",
        "../../client/*"
      ]
    }]
  },
  client: {
    "no-restricted-imports": ["error", {
      patterns: [
        "server/*",
        "../server/*",
        "../../server/*"
      ]
    }]
  }
};

export default [
  // Security rules
  // securityConfig, // TODO: Re-enable after fixing flat config compatibility
  // Global ignores should be first
  {
    ignores: [
      "dist/**", 
      "coverage/**", 
      ".vite/**", 
      ".vercel/**",
      "node_modules/**",
      "build/**",
      // Keep tests linted - removed "tests/**"
      "scripts/**",
      "auto-discovery/**",
      "workers/**",
      "types/**",
      "tools/**",
      "**/*.gen.ts",
      "**/*.d.ts",
      ".next/**",
      "umd/**",
      "lib/**",
      "es6/**",
      ".tscache",
      ".tsbuildinfo*",
      "packages/*/dist/**",
      "packages/*/build/**",
      "ml-service/dist/**",
<<<<<<< HEAD
      "typescript-fix-agents/**",
      "check-db.js",
      "client/rum/**"
=======
      "check-db.js",
      "client/rum/**",
      "vitest.config.*.ts",
      "vitest.config.ts"
>>>>>>> 21892dbe
    ]
  },
  js.configs.recommended,
  {
    files: ["**/*.ts", "**/*.tsx"],
    languageOptions: {
      parser: tsParser,
      parserOptions: {
        // Use dedicated ESLint tsconfig to avoid parsing issues
        project: "./tsconfig.eslint.json",
        tsconfigRootDir: __dirname,
        ecmaVersion: "latest",
        sourceType: "module",
        ecmaFeatures: { jsx: true }
      },
      globals: {
        console: "readonly",
        process: "readonly",
        Buffer: "readonly",
        window: "readonly",
        document: "readonly",
        localStorage: "readonly",
        sessionStorage: "readonly",
        navigator: "readonly",
        crypto: "readonly",
        __dirname: "readonly",
        require: "readonly",
        performance: "readonly"
      }
    },
    plugins: { 
      "@typescript-eslint": ts, 
      "react": react, 
      "react-hooks": reactHooks,
      "unused-imports": unusedImports 
    },
    rules: {
      // Phase 1: Type safety warnings (will escalate to errors in Phase 3)
      "@typescript-eslint/no-explicit-any": "warn",
      // These require parserOptions.project which impacts performance
      // "@typescript-eslint/no-unsafe-assignment": "warn",
      // "@typescript-eslint/no-unsafe-member-access": "warn",
      // "@typescript-eslint/no-unsafe-call": "warn",
      // "@typescript-eslint/no-unsafe-return": "warn",
      
      // Unused imports and variables
      "no-unused-vars": "off",
      "@typescript-eslint/no-unused-vars": "off",
      "unused-imports/no-unused-imports": "error",
      "unused-imports/no-unused-vars": [
        "warn",
        { 
          "vars": "all", 
          "varsIgnorePattern": "^_",
          "args": "after-used",
          "argsIgnorePattern": "^_"
        }
      ],
      
      // Existing rules
      "no-console": "off",
      "react-hooks/rules-of-hooks": "error",
      "react-hooks/exhaustive-deps": "warn",
      "no-restricted-imports": ["error", {
        "paths": [{
          "name": "../state/useFundStore",
          "message": "Use '@/stores/useFundStore' only. The state/ version is deprecated."
        }]
      }],
      
      // Prefer modern JavaScript features
      "prefer-const": "warn",
      "prefer-template": "warn",
      "prefer-nullish-coalescing": "off", // Will enable once codebase is ready
      
      // Prevent object-return selectors without equality functions (prevents infinite loops)
      "no-restricted-syntax": [
        "error",
        {
          // Direct useFundStore usage without equality function - encourage useFundSelector
          "selector": "CallExpression[callee.name='useFundStore'][arguments.length=1]",
          "message": "Pass an equality function or use useFundSelector (defaults to shallow)."
        },
        {
          // Direct object literal return without equality
          "selector": "CallExpression[callee.name='useFundStore'][arguments.0.type='ArrowFunctionExpression'][arguments.0.body.type='ObjectExpression'][arguments.length=1]",
          "message": "Object-return selectors must pass an equality function (use useFundSelector or provide shallow/Object.is as second argument)"
        },
        {
          // Object return from block statement without equality
          "selector": "CallExpression[callee.name='useFundStore'][arguments.length=1] > ArrowFunctionExpression > BlockStatement ReturnStatement > ObjectExpression",
          "message": "Object-return selectors must pass an equality function (use useFundSelector or provide shallow/Object.is as second argument)"
        },
        {
          // Array literal return without equality (also causes identity churn)
          "selector": "CallExpression[callee.name='useFundStore'][arguments.0.type='ArrowFunctionExpression'][arguments.0.body.type='ArrayExpression'][arguments.length=1]",
          "message": "Array-return selectors must pass an equality function (use useFundSelector or provide shallow as second argument)"
        }
      ]
    },
    settings: { 
      react: { version: "detect" } 
    }
  },
  // Server boundary enforcement
  {
    files: ["server/**/*.ts", "server/**/*.js"],
    rules: {
      ...boundaryRules.server
    }
  },
  // Client boundary enforcement
  {
    files: ["client/**/*.ts", "client/**/*.tsx", "client/**/*.js", "client/**/*.jsx"],
    rules: {
      ...boundaryRules.client
    }
  }
];<|MERGE_RESOLUTION|>--- conflicted
+++ resolved
@@ -62,16 +62,11 @@
       "packages/*/dist/**",
       "packages/*/build/**",
       "ml-service/dist/**",
-<<<<<<< HEAD
       "typescript-fix-agents/**",
-      "check-db.js",
-      "client/rum/**"
-=======
       "check-db.js",
       "client/rum/**",
       "vitest.config.*.ts",
       "vitest.config.ts"
->>>>>>> 21892dbe
     ]
   },
   js.configs.recommended,
