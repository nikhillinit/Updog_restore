[
  {
    "scenario": "01-roc-only-no-profits",
    "tags": ["baseline", "roc"],
    "notes": "Exit proceeds exactly equal deal cost - only ROC tier allocates, LP gets 100%",
    "input": {
      "policy": {
        "id": "truth-001",
        "name": "Standard American Waterfall",
        "type": "american",
        "preferredReturnRate": "0.08",
        "hurdleRateBasis": "contributed",
        "cumulativeCalculations": true,
        "tiers": [
          {
            "tierType": "return_of_capital",
            "priority": 1
          },
          {
            "tierType": "preferred_return",
            "priority": 2,
            "rate": "0.08"
          },
          {
            "tierType": "gp_catch_up",
            "priority": 3,
            "catchUpRate": "1.0"
          },
          {
            "tierType": "carry",
            "priority": 4,
            "rate": "0.20"
          }
        ]
      },
      "exitProceeds": "1000000.00",
      "dealCost": "1000000.00"
    },
    "expected": {
      "lpDistribution": "1000000.00",
      "gpDistribution": "0.00",
      "totalDistributed": "1000000.00",
      "breakdown": [
        {
          "tier": "return_of_capital",
          "lpAmount": "1000000.00",
          "gpAmount": "0.00"
        }
      ]
    }
  },
  {
    "scenario": "02-small-profits-below-hurdle",
    "tags": ["baseline", "partial-hurdle"],
    "notes": "Profits exist but don't fully satisfy 8% preferred return - LP gets all",
    "input": {
      "policy": {
        "id": "truth-002",
        "name": "Standard American Waterfall",
        "type": "american",
        "preferredReturnRate": "0.08",
        "hurdleRateBasis": "contributed",
        "cumulativeCalculations": true,
        "tiers": [
          {
            "tierType": "return_of_capital",
            "priority": 1
          },
          {
            "tierType": "preferred_return",
            "priority": 2,
            "rate": "0.08"
          },
          {
            "tierType": "gp_catch_up",
            "priority": 3,
            "catchUpRate": "1.0"
          },
          {
            "tierType": "carry",
            "priority": 4,
            "rate": "0.20"
          }
        ]
      },
      "exitProceeds": "1030000.00",
      "dealCost": "1000000.00"
    },
    "expected": {
      "lpDistribution": "1030000.00",
      "gpDistribution": "0.00",
      "totalDistributed": "1030000.00",
      "breakdown": [
        {
          "tier": "return_of_capital",
          "lpAmount": "1000000.00",
          "gpAmount": "0.00"
        },
        {
          "tier": "preferred_return",
          "lpAmount": "30000.00",
          "gpAmount": "0.00"
        }
      ]
    }
  },
  {
    "scenario": "03-profits-meet-hurdle-exactly",
    "tags": ["baseline", "hurdle-exact", "rounding"],
    "notes": "Profits exactly satisfy 8% preferred return - boundary case, no catch-up",
    "input": {
      "policy": {
        "id": "truth-003",
        "name": "Standard American Waterfall",
        "type": "american",
        "preferredReturnRate": "0.08",
        "hurdleRateBasis": "contributed",
        "cumulativeCalculations": true,
        "tiers": [
          {
            "tierType": "return_of_capital",
            "priority": 1
          },
          {
            "tierType": "preferred_return",
            "priority": 2,
            "rate": "0.08"
          },
          {
            "tierType": "gp_catch_up",
            "priority": 3,
            "catchUpRate": "1.0"
          },
          {
            "tierType": "carry",
            "priority": 4,
            "rate": "0.20"
          }
        ]
      },
      "exitProceeds": "1080000.00",
      "dealCost": "1000000.00"
    },
    "expected": {
      "lpDistribution": "1080000.00",
      "gpDistribution": "0.00",
      "totalDistributed": "1080000.00",
      "breakdown": [
        {
          "tier": "return_of_capital",
          "lpAmount": "1000000.00",
          "gpAmount": "0.00"
        },
        {
          "tier": "preferred_return",
          "lpAmount": "80000.00",
          "gpAmount": "0.00"
        }
      ]
    }
  },
  {
    "scenario": "04-profits-exceed-hurdle-with-catchup",
    "tags": ["baseline", "catch-up", "full-waterfall"],
    "notes": "Profits exceed hurdle, GP catch-up activates to reach 20% carry parity (GP_target = LP_preferred × carry/(1-carry))",
    "input": {
      "policy": {
        "id": "truth-004",
        "name": "Standard American Waterfall",
        "type": "american",
        "preferredReturnRate": "0.08",
        "hurdleRateBasis": "contributed",
        "cumulativeCalculations": true,
        "tiers": [
          {
            "tierType": "return_of_capital",
            "priority": 1
          },
          {
            "tierType": "preferred_return",
            "priority": 2,
            "rate": "0.08"
          },
          {
            "tierType": "gp_catch_up",
            "priority": 3,
            "catchUpRate": "1.0"
          },
          {
            "tierType": "carry",
            "priority": 4,
            "rate": "0.20"
          }
        ]
      },
      "exitProceeds": "1500000.00",
      "dealCost": "1000000.00"
    },
    "expected": {
      "lpDistribution": "1400000.00",
      "gpDistribution": "100000.00",
      "totalDistributed": "1500000.00",
      "breakdown": [
        {
          "tier": "return_of_capital",
          "lpAmount": "1000000.00",
          "gpAmount": "0.00"
        },
        {
          "tier": "preferred_return",
          "lpAmount": "80000.00",
          "gpAmount": "0.00"
        },
        {
          "tier": "gp_catch_up",
          "lpAmount": "0.00",
          "gpAmount": "20000.00"
        },
        {
          "tier": "carry",
          "lpAmount": "320000.00",
          "gpAmount": "80000.00"
        }
      ]
    }
  },
  {
    "scenario": "05-no-hurdle-classic-carry-split",
    "tags": ["baseline", "no-hurdle", "simple-carry", "carry"],
    "notes": "Zero preferred return - simple 80/20 split after ROC",
    "input": {
      "policy": {
        "id": "truth-005",
        "name": "No Hurdle Waterfall",
        "type": "american",
        "preferredReturnRate": "0",
        "hurdleRateBasis": "contributed",
        "cumulativeCalculations": true,
        "tiers": [
          {
            "tierType": "return_of_capital",
            "priority": 1
          },
          {
            "tierType": "carry",
            "priority": 2,
            "rate": "0.20"
          }
        ]
      },
      "exitProceeds": "1500000.00",
      "dealCost": "1000000.00"
    },
    "expected": {
      "lpDistribution": "1400000.00",
      "gpDistribution": "100000.00",
      "totalDistributed": "1500000.00",
      "breakdown": [
        {
          "tier": "return_of_capital",
          "lpAmount": "1000000.00",
          "gpAmount": "0.00"
        },
        {
          "tier": "carry",
          "lpAmount": "400000.00",
          "gpAmount": "100000.00"
        }
      ]
    }
  },
  {
    "scenario": "06-rounding-tie-positive-0.005",
    "tags": ["rounding", "excel-parity", "edge-case", "carry"],
    "notes": "Exit proceeds with 0.005 tie - tests Excel ROUND away from zero (positive)",
    "input": {
      "policy": {
        "id": "truth-006",
        "name": "Rounding Test Waterfall",
        "type": "american",
        "preferredReturnRate": "0",
        "hurdleRateBasis": "contributed",
        "cumulativeCalculations": true,
        "tiers": [
          {
            "tierType": "return_of_capital",
            "priority": 1
          },
          {
            "tierType": "carry",
            "priority": 2,
            "rate": "0.20"
          }
        ]
      },
      "exitProceeds": "100.005",
      "dealCost": "0"
    },
    "expected": {
      "lpDistribution": "80.00",
      "gpDistribution": "20.00",
      "totalDistributed": "100.01",
      "breakdown": [
        {
          "tier": "return_of_capital",
          "lpAmount": "0.00",
          "gpAmount": "0.00"
        },
        {
          "tier": "carry",
          "lpAmount": "80.00",
          "gpAmount": "20.00"
        }
      ]
    }
  },
  {
    "scenario": "07-rounding-tie-negative-0.005",
    "tags": ["rounding", "excel-parity", "edge-case", "loss"],
    "notes": "Negative exit with -0.005 tie - tests Excel ROUND away from zero (negative)",
    "input": {
      "policy": {
        "id": "truth-007",
        "name": "Rounding Test Waterfall",
        "type": "american",
        "preferredReturnRate": "0",
        "hurdleRateBasis": "contributed",
        "cumulativeCalculations": true,
        "tiers": [
          {
            "tierType": "return_of_capital",
            "priority": 1
          },
          {
            "tierType": "carry",
            "priority": 2,
            "rate": "0.20"
          }
        ]
      },
      "exitProceeds": "-100.005",
      "dealCost": "0"
    },
    "expected": {
      "lpDistribution": "0.00",
      "gpDistribution": "0.00",
      "totalDistributed": "0.00",
      "breakdown": []
    }
  },
  {
    "scenario": "08-full-catchup-100-percent",
    "tags": ["catch-up", "full-catchup"],
    "notes": "100% catch-up rate - GP gets all residual until parity target (GP_target = $80K × 0.25 = $20K)",
    "input": {
      "policy": {
        "id": "truth-008",
        "name": "Full Catch-Up Waterfall",
        "type": "american",
        "preferredReturnRate": "0.08",
        "hurdleRateBasis": "contributed",
        "cumulativeCalculations": true,
        "tiers": [
          {
            "tierType": "return_of_capital",
            "priority": 1
          },
          {
            "tierType": "preferred_return",
            "priority": 2,
            "rate": "0.08"
          },
          {
            "tierType": "gp_catch_up",
            "priority": 3,
            "catchUpRate": "1.0"
          },
          {
            "tierType": "carry",
            "priority": 4,
            "rate": "0.20"
          }
        ]
      },
      "exitProceeds": "1200000.00",
      "dealCost": "1000000.00"
    },
    "expected": {
      "lpDistribution": "1160000.00",
      "gpDistribution": "40000.00",
      "totalDistributed": "1200000.00",
      "breakdown": [
        {
          "tier": "return_of_capital",
          "lpAmount": "1000000.00",
          "gpAmount": "0.00"
        },
        {
          "tier": "preferred_return",
          "lpAmount": "80000.00",
          "gpAmount": "0.00"
        },
        {
          "tier": "gp_catch_up",
          "lpAmount": "0.00",
          "gpAmount": "20000.00"
        },
        {
          "tier": "carry",
          "lpAmount": "80000.00",
          "gpAmount": "20000.00"
        }
      ]
    }
  },
  {
    "scenario": "09-partial-catchup-50-percent",
<<<<<<< HEAD
    "tags": ["catch-up", "partial-catchup", "carry"],
    "notes": "50% catch-up rate - GP and LP split residual 50/50 during catch-up phase",
=======
    "tags": ["catch-up", "partial-catchup"],
    "notes": "50% catch-up rate - GP gets 50% of catch-up distributions until parity target ($20K), LP gets other 50%",
>>>>>>> b6255d7f
    "input": {
      "policy": {
        "id": "truth-009",
        "name": "Partial Catch-Up Waterfall",
        "type": "american",
        "preferredReturnRate": "0.08",
        "hurdleRateBasis": "contributed",
        "cumulativeCalculations": true,
        "tiers": [
          {
            "tierType": "return_of_capital",
            "priority": 1
          },
          {
            "tierType": "preferred_return",
            "priority": 2,
            "rate": "0.08"
          },
          {
            "tierType": "gp_catch_up",
            "priority": 3,
            "catchUpRate": "0.50"
          },
          {
            "tierType": "carry",
            "priority": 4,
            "rate": "0.20"
          }
        ]
      },
      "exitProceeds": "1200000.00",
      "dealCost": "1000000.00"
    },
    "expected": {
      "lpDistribution": "1164000.00",
      "gpDistribution": "36000.00",
      "totalDistributed": "1200000.00",
      "breakdown": [
        {
          "tier": "return_of_capital",
          "lpAmount": "1000000.00",
          "gpAmount": "0.00"
        },
        {
          "tier": "preferred_return",
          "lpAmount": "80000.00",
          "gpAmount": "0.00"
        },
        {
          "tier": "gp_catch_up",
          "lpAmount": "20000.00",
          "gpAmount": "20000.00"
        },
        {
          "tier": "carry",
          "lpAmount": "64000.00",
          "gpAmount": "16000.00"
        }
      ]
    }
  },
  {
    "scenario": "10-zero-hurdle-with-catchup",
    "tags": ["catch-up", "no-hurdle", "degenerate"],
    "notes": "Zero hurdle + catch-up - GP target = $0 × (0.2/0.8) = $0, so catch-up is skipped and proceeds go to carry",
    "input": {
      "policy": {
        "id": "truth-010",
        "name": "Zero Hurdle with Catch-Up",
        "type": "american",
        "preferredReturnRate": "0",
        "hurdleRateBasis": "contributed",
        "cumulativeCalculations": true,
        "tiers": [
          {
            "tierType": "return_of_capital",
            "priority": 1
          },
          {
            "tierType": "preferred_return",
            "priority": 2,
            "rate": "0"
          },
          {
            "tierType": "gp_catch_up",
            "priority": 3,
            "catchUpRate": "1.0"
          },
          {
            "tierType": "carry",
            "priority": 4,
            "rate": "0.20"
          }
        ]
      },
      "exitProceeds": "1500000.00",
      "dealCost": "1000000.00"
    },
    "expected": {
      "lpDistribution": "1400000.00",
      "gpDistribution": "100000.00",
      "totalDistributed": "1500000.00",
      "breakdown": [
        {
          "tier": "return_of_capital",
          "lpAmount": "1000000.00",
          "gpAmount": "0.00"
        },
        {
          "tier": "preferred_return",
          "lpAmount": "0.00",
          "gpAmount": "0.00"
        },
        {
          "tier": "carry",
          "lpAmount": "400000.00",
          "gpAmount": "100000.00"
        }
      ]
    }
  },
  {
    "scenario": "11-gp-commit-as-lp",
    "tags": ["gp-commitment", "policy-toggle"],
    "notes": "GP commitment included in LP capital - GP target = $81,600 × 0.25 = $20,400",
    "input": {
      "policy": {
        "id": "truth-011",
        "name": "GP Commit Waterfall",
        "type": "american",
        "preferredReturnRate": "0.08",
        "hurdleRateBasis": "contributed",
        "cumulativeCalculations": true,
        "tiers": [
          {
            "tierType": "return_of_capital",
            "priority": 1
          },
          {
            "tierType": "preferred_return",
            "priority": 2,
            "rate": "0.08"
          },
          {
            "tierType": "gp_catch_up",
            "priority": 3,
            "catchUpRate": "1.0"
          },
          {
            "tierType": "carry",
            "priority": 4,
            "rate": "0.20"
          }
        ]
      },
      "exitProceeds": "1500000.00",
      "dealCost": "1020000.00"
    },
    "expected": {
      "lpDistribution": "1404000.00",
      "gpDistribution": "96000.00",
      "totalDistributed": "1500000.00",
      "breakdown": [
        {
          "tier": "return_of_capital",
          "lpAmount": "1020000.00",
          "gpAmount": "0.00"
        },
        {
          "tier": "preferred_return",
          "lpAmount": "81600.00",
          "gpAmount": "0.00"
        },
        {
          "tier": "gp_catch_up",
          "lpAmount": "0.00",
          "gpAmount": "20400.00"
        },
        {
          "tier": "carry",
          "lpAmount": "302400.00",
          "gpAmount": "75600.00"
        }
      ]
    }
  },
  {
    "scenario": "12-no-preferred-tier-simple-waterfall",
    "tags": ["policy-toggle", "simplified", "carry"],
    "notes": "Only ROC + carry tiers - no preferred return or catch-up complexity",
    "input": {
      "policy": {
        "id": "truth-012",
        "name": "Two-Tier Waterfall",
        "type": "american",
        "preferredReturnRate": "0",
        "hurdleRateBasis": "contributed",
        "cumulativeCalculations": true,
        "tiers": [
          {
            "tierType": "return_of_capital",
            "priority": 1
          },
          {
            "tierType": "carry",
            "priority": 2,
            "rate": "0.20"
          }
        ]
      },
      "exitProceeds": "2000000.00",
      "dealCost": "1000000.00"
    },
    "expected": {
      "lpDistribution": "1800000.00",
      "gpDistribution": "200000.00",
      "totalDistributed": "2000000.00",
      "breakdown": [
        {
          "tier": "return_of_capital",
          "lpAmount": "1000000.00",
          "gpAmount": "0.00"
        },
        {
          "tier": "carry",
          "lpAmount": "800000.00",
          "gpAmount": "200000.00"
        }
      ]
    }
  },
  {
    "scenario": "13-zero-proceeds-all-tiers-zero",
    "tags": ["stress", "edge-case", "zero"],
    "notes": "Zero exit proceeds - all tiers allocate zero, no negative values",
    "input": {
      "policy": {
        "id": "truth-013",
        "name": "Standard American Waterfall",
        "type": "american",
        "preferredReturnRate": "0.08",
        "hurdleRateBasis": "contributed",
        "cumulativeCalculations": true,
        "tiers": [
          {
            "tierType": "return_of_capital",
            "priority": 1
          },
          {
            "tierType": "preferred_return",
            "priority": 2,
            "rate": "0.08"
          },
          {
            "tierType": "gp_catch_up",
            "priority": 3,
            "catchUpRate": "1.0"
          },
          {
            "tierType": "carry",
            "priority": 4,
            "rate": "0.20"
          }
        ]
      },
      "exitProceeds": "0",
      "dealCost": "1000000.00"
    },
    "expected": {
      "lpDistribution": "0.00",
      "gpDistribution": "0.00",
      "totalDistributed": "0.00",
      "breakdown": []
    }
  },
  {
    "scenario": "14-loss-scenario-partial-roc",
    "tags": ["stress", "loss", "edge-case"],
    "notes": "Exit proceeds < deal cost - LP gets partial ROC, no other tiers allocate",
    "input": {
      "policy": {
        "id": "truth-014",
        "name": "Standard American Waterfall",
        "type": "american",
        "preferredReturnRate": "0.08",
        "hurdleRateBasis": "contributed",
        "cumulativeCalculations": true,
        "tiers": [
          {
            "tierType": "return_of_capital",
            "priority": 1
          },
          {
            "tierType": "preferred_return",
            "priority": 2,
            "rate": "0.08"
          },
          {
            "tierType": "gp_catch_up",
            "priority": 3,
            "catchUpRate": "1.0"
          },
          {
            "tierType": "carry",
            "priority": 4,
            "rate": "0.20"
          }
        ]
      },
      "exitProceeds": "600000.00",
      "dealCost": "1000000.00"
    },
    "expected": {
      "lpDistribution": "600000.00",
      "gpDistribution": "0.00",
      "totalDistributed": "600000.00",
      "breakdown": [
        {
          "tier": "return_of_capital",
          "lpAmount": "600000.00",
          "gpAmount": "0.00"
        }
      ]
    }
  },
  {
    "scenario": "15-very-large-proceeds-precision",
    "tags": ["stress", "precision", "scale"],
    "notes": "Large exit ($100M) - GP target = $800K × 0.25 = $200K, carry distributes remaining $89M at 80/20",
    "input": {
      "policy": {
        "id": "truth-015",
        "name": "Standard American Waterfall",
        "type": "american",
        "preferredReturnRate": "0.08",
        "hurdleRateBasis": "contributed",
        "cumulativeCalculations": true,
        "tiers": [
          {
            "tierType": "return_of_capital",
            "priority": 1
          },
          {
            "tierType": "preferred_return",
            "priority": 2,
            "rate": "0.08"
          },
          {
            "tierType": "gp_catch_up",
            "priority": 3,
            "catchUpRate": "1.0"
          },
          {
            "tierType": "carry",
            "priority": 4,
            "rate": "0.20"
          }
        ]
      },
      "exitProceeds": "100000000.00",
      "dealCost": "10000000.00"
    },
    "expected": {
      "lpDistribution": "82000000.00",
      "gpDistribution": "18000000.00",
      "totalDistributed": "100000000.00",
      "breakdown": [
        {
          "tier": "return_of_capital",
          "lpAmount": "10000000.00",
          "gpAmount": "0.00"
        },
        {
          "tier": "preferred_return",
          "lpAmount": "800000.00",
          "gpAmount": "0.00"
        },
        {
          "tier": "gp_catch_up",
          "lpAmount": "0.00",
          "gpAmount": "200000.00"
        },
        {
          "tier": "carry",
          "lpAmount": "71200000.00",
          "gpAmount": "17800000.00"
        }
      ]
    }
  },
  {
    "scenario": "16-excel-vc-standard-2x-return",
    "tags": [
      "excel-validated",
      "vc-standard",
      "no-hurdle",
      "market",
      "success"
    ],
    "notes": "Excel validated. Market standard VC: 2x return with no hurdle. GP gets 20% of $100M profit = $20M. LP gets capital + 80% profit = $180M.",
    "input": {
      "policy": {
        "id": "excel-vc-001",
        "name": "Market Standard VC (No Hurdle)",
        "type": "american",
        "preferredReturnRate": "0",
        "hurdleRateBasis": "contributed",
        "cumulativeCalculations": true,
        "tiers": [
          {
            "tierType": "return_of_capital",
            "priority": 1
          },
          {
            "tierType": "carry",
            "priority": 2,
            "rate": "0.20"
          }
        ]
      },
      "exitProceeds": "200000000.00",
      "dealCost": "100000000.00"
    },
    "expected": {
      "lpDistribution": "180000000.00",
      "gpDistribution": "20000000.00",
      "totalDistributed": "200000000.00",
      "breakdown": [
        {
          "tier": "return_of_capital",
          "lpAmount": "100000000.00",
          "gpAmount": "0.00"
        },
        {
          "tier": "carry",
          "lpAmount": "80000000.00",
          "gpAmount": "20000000.00"
        }
      ]
    }
  },
  {
    "scenario": "17-excel-vc-standard-loss-05x",
    "tags": ["excel-validated", "vc-standard", "no-hurdle", "loss"],
    "notes": "Excel validated. Loss scenario: 0.5x return. LP gets partial capital back ($50M), GP gets $0.",
    "input": {
      "policy": {
        "id": "excel-vc-001",
        "name": "Market Standard VC (No Hurdle)",
        "type": "american",
        "preferredReturnRate": "0",
        "hurdleRateBasis": "contributed",
        "cumulativeCalculations": true,
        "tiers": [
          {
            "tierType": "return_of_capital",
            "priority": 1
          },
          {
            "tierType": "carry",
            "priority": 2,
            "rate": "0.20"
          }
        ]
      },
      "exitProceeds": "50000000.00",
      "dealCost": "100000000.00"
    },
    "expected": {
      "lpDistribution": "50000000.00",
      "gpDistribution": "0.00",
      "totalDistributed": "50000000.00",
      "breakdown": [
        {
          "tier": "return_of_capital",
          "lpAmount": "50000000.00",
          "gpAmount": "0.00"
        },
        {
          "tier": "carry",
          "lpAmount": "0.00",
          "gpAmount": "0.00"
        }
      ]
    }
  },
  {
    "scenario": "18-excel-vc-standard-breakeven-1x",
    "tags": [
      "excel-validated",
      "vc-standard",
      "no-hurdle",
      "breakeven",
      "boundary"
    ],
    "notes": "Excel validated. Break-even: exactly 1.0x return. LP gets full capital back, GP gets $0.",
    "input": {
      "policy": {
        "id": "excel-vc-001",
        "name": "Market Standard VC (No Hurdle)",
        "type": "american",
        "preferredReturnRate": "0",
        "hurdleRateBasis": "contributed",
        "cumulativeCalculations": true,
        "tiers": [
          {
            "tierType": "return_of_capital",
            "priority": 1
          },
          {
            "tierType": "carry",
            "priority": 2,
            "rate": "0.20"
          }
        ]
      },
      "exitProceeds": "100000000.00",
      "dealCost": "100000000.00"
    },
    "expected": {
      "lpDistribution": "100000000.00",
      "gpDistribution": "0.00",
      "totalDistributed": "100000000.00",
      "breakdown": [
        {
          "tier": "return_of_capital",
          "lpAmount": "100000000.00",
          "gpAmount": "0.00"
        },
        {
          "tier": "carry",
          "lpAmount": "0.00",
          "gpAmount": "0.00"
        }
      ]
    }
  },
  {
    "scenario": "19-excel-vc-standard-minimal-profit",
    "tags": [
      "excel-validated",
      "vc-standard",
      "no-hurdle",
      "edge-case",
      "boundary"
    ],
    "notes": "Excel validated. Minimal profit: 1.0x + $1. GP gets $0.20 (20% of $1 profit), LP gets $100M + $0.80. Tests smallest profitable carry calculation.",
    "input": {
      "policy": {
        "id": "excel-vc-001",
        "name": "Market Standard VC (No Hurdle)",
        "type": "american",
        "preferredReturnRate": "0",
        "hurdleRateBasis": "contributed",
        "cumulativeCalculations": true,
        "tiers": [
          {
            "tierType": "return_of_capital",
            "priority": 1
          },
          {
            "tierType": "carry",
            "priority": 2,
            "rate": "0.20"
          }
        ]
      },
      "exitProceeds": "100000001.00",
      "dealCost": "100000000.00"
    },
    "expected": {
      "lpDistribution": "100000000.80",
      "gpDistribution": "0.20",
      "totalDistributed": "100000001.00",
      "breakdown": [
        {
          "tier": "return_of_capital",
          "lpAmount": "100000000.00",
          "gpAmount": "0.00"
        },
        {
          "tier": "carry",
          "lpAmount": "0.80",
          "gpAmount": "0.20"
        }
      ]
    }
  },
  {
    "scenario": "20-excel-vc-standard-3x-return",
    "tags": ["excel-validated", "vc-standard", "no-hurdle", "success"],
    "notes": "Excel validated. Strong return: 3x. Profit = $200M. GP gets 20% = $40M, LP gets capital + 80% = $260M.",
    "input": {
      "policy": {
        "id": "excel-vc-001",
        "name": "Market Standard VC (No Hurdle)",
        "type": "american",
        "preferredReturnRate": "0",
        "hurdleRateBasis": "contributed",
        "cumulativeCalculations": true,
        "tiers": [
          {
            "tierType": "return_of_capital",
            "priority": 1
          },
          {
            "tierType": "carry",
            "priority": 2,
            "rate": "0.20"
          }
        ]
      },
      "exitProceeds": "300000000.00",
      "dealCost": "100000000.00"
    },
    "expected": {
      "lpDistribution": "260000000.00",
      "gpDistribution": "40000000.00",
      "totalDistributed": "300000000.00",
      "breakdown": [
        {
          "tier": "return_of_capital",
          "lpAmount": "100000000.00",
          "gpAmount": "0.00"
        },
        {
          "tier": "carry",
          "lpAmount": "160000000.00",
          "gpAmount": "40000000.00"
        }
      ]
    }
  },
  {
    "scenario": "21-excel-vc-standard-10x-unicorn",
    "tags": ["excel-validated", "vc-standard", "no-hurdle", "unicorn", "scale"],
    "notes": "Excel validated. Unicorn exit: 10x return. Profit = $900M. GP gets 20% = $180M, LP gets capital + 80% = $820M. Tests large-scale calculations.",
    "input": {
      "policy": {
        "id": "excel-vc-001",
        "name": "Market Standard VC (No Hurdle)",
        "type": "american",
        "preferredReturnRate": "0",
        "hurdleRateBasis": "contributed",
        "cumulativeCalculations": true,
        "tiers": [
          {
            "tierType": "return_of_capital",
            "priority": 1
          },
          {
            "tierType": "carry",
            "priority": 2,
            "rate": "0.20"
          }
        ]
      },
      "exitProceeds": "1000000000.00",
      "dealCost": "100000000.00"
    },
    "expected": {
      "lpDistribution": "820000000.00",
      "gpDistribution": "180000000.00",
      "totalDistributed": "1000000000.00",
      "breakdown": [
        {
          "tier": "return_of_capital",
          "lpAmount": "100000000.00",
          "gpAmount": "0.00"
        },
        {
          "tier": "carry",
          "lpAmount": "720000000.00",
          "gpAmount": "180000000.00"
        }
      ]
    }
  },
  {
    "scenario": "22-excel-pe-hurdle-standard-2x",
    "tags": [
      "excel-validated",
      "pe-hurdle",
      "traditional",
      "8pct-hurdle",
      "success"
    ],
    "notes": "Excel validated. Traditional PE with 8% hurdle (no catch-up): 2x return. GP carry only on excess over hurdle ($108M). ROC=$100M, Pref=$8M, Carry on $92M.",
    "input": {
      "policy": {
        "id": "excel-pe-001",
        "name": "Traditional PE Waterfall (8% Hurdle, No Catch-up)",
        "type": "american",
        "preferredReturnRate": "0.08",
        "hurdleRateBasis": "contributed",
        "cumulativeCalculations": true,
        "tiers": [
          {
            "tierType": "return_of_capital",
            "priority": 1
          },
          {
            "tierType": "preferred_return",
            "priority": 2,
            "rate": "0.08",
            "basis": "contributed"
          },
          {
            "tierType": "carry",
            "priority": 3,
            "rate": "0.20"
          }
        ]
      },
      "exitProceeds": "200000000.00",
      "dealCost": "100000000.00"
    },
    "expected": {
      "lpDistribution": "181600000.00",
      "gpDistribution": "18400000.00",
      "totalDistributed": "200000000.00",
      "breakdown": [
        {
          "tier": "return_of_capital",
          "lpAmount": "100000000.00",
          "gpAmount": "0.00"
        },
        {
          "tier": "preferred_return",
          "lpAmount": "8000000.00",
          "gpAmount": "0.00"
        },
        {
          "tier": "carry",
          "lpAmount": "73600000.00",
          "gpAmount": "18400000.00"
        }
      ]
    }
  },
  {
    "scenario": "23-excel-pe-hurdle-loss-09x",
    "tags": [
      "excel-validated",
      "pe-hurdle",
      "traditional",
      "8pct-hurdle",
      "loss"
    ],
    "notes": "Excel validated. Loss scenario with 8% hurdle: 0.9x return. No carry because proceeds ($90M) < hurdle target ($108M). LP gets all.",
    "input": {
      "policy": {
        "id": "excel-pe-001",
        "name": "Traditional PE Waterfall (8% Hurdle, No Catch-up)",
        "type": "american",
        "preferredReturnRate": "0.08",
        "hurdleRateBasis": "contributed",
        "cumulativeCalculations": true,
        "tiers": [
          {
            "tierType": "return_of_capital",
            "priority": 1
          },
          {
            "tierType": "preferred_return",
            "priority": 2,
            "rate": "0.08",
            "basis": "contributed"
          },
          {
            "tierType": "carry",
            "priority": 3,
            "rate": "0.20"
          }
        ]
      },
      "exitProceeds": "90000000.00",
      "dealCost": "100000000.00"
    },
    "expected": {
      "lpDistribution": "90000000.00",
      "gpDistribution": "0.00",
      "totalDistributed": "90000000.00",
      "breakdown": [
        {
          "tier": "return_of_capital",
          "lpAmount": "90000000.00",
          "gpAmount": "0.00"
        },
        {
          "tier": "preferred_return",
          "lpAmount": "0.00",
          "gpAmount": "0.00"
        },
        {
          "tier": "carry",
          "lpAmount": "0.00",
          "gpAmount": "0.00"
        }
      ]
    }
  },
  {
    "scenario": "24-excel-pe-hurdle-high-3x",
    "tags": [
      "excel-validated",
      "pe-hurdle",
      "traditional",
      "8pct-hurdle",
      "strong-success"
    ],
    "notes": "Excel validated. High profit with 8% hurdle (no catch-up): 3x return. Large excess over hurdle. GP gets 20% of $192M excess = $38.4M.",
    "input": {
      "policy": {
        "id": "excel-pe-001",
        "name": "Traditional PE Waterfall (8% Hurdle, No Catch-up)",
        "type": "american",
        "preferredReturnRate": "0.08",
        "hurdleRateBasis": "contributed",
        "cumulativeCalculations": true,
        "tiers": [
          {
            "tierType": "return_of_capital",
            "priority": 1
          },
          {
            "tierType": "preferred_return",
            "priority": 2,
            "rate": "0.08",
            "basis": "contributed"
          },
          {
            "tierType": "carry",
            "priority": 3,
            "rate": "0.20"
          }
        ]
      },
      "exitProceeds": "300000000.00",
      "dealCost": "100000000.00"
    },
    "expected": {
      "lpDistribution": "261600000.00",
      "gpDistribution": "38400000.00",
      "totalDistributed": "300000000.00",
      "breakdown": [
        {
          "tier": "return_of_capital",
          "lpAmount": "100000000.00",
          "gpAmount": "0.00"
        },
        {
          "tier": "preferred_return",
          "lpAmount": "8000000.00",
          "gpAmount": "0.00"
        },
        {
          "tier": "carry",
          "lpAmount": "153600000.00",
          "gpAmount": "38400000.00"
        }
      ]
    }
  }
]<|MERGE_RESOLUTION|>--- conflicted
+++ resolved
@@ -226,7 +226,7 @@
   },
   {
     "scenario": "05-no-hurdle-classic-carry-split",
-    "tags": ["baseline", "no-hurdle", "simple-carry", "carry"],
+    "tags": ["baseline", "no-hurdle", "simple-carry"],
     "notes": "Zero preferred return - simple 80/20 split after ROC",
     "input": {
       "policy": {
@@ -271,7 +271,7 @@
   },
   {
     "scenario": "06-rounding-tie-positive-0.005",
-    "tags": ["rounding", "excel-parity", "edge-case", "carry"],
+    "tags": ["rounding", "excel-parity", "edge-case"],
     "notes": "Exit proceeds with 0.005 tie - tests Excel ROUND away from zero (positive)",
     "input": {
       "policy": {
@@ -415,13 +415,8 @@
   },
   {
     "scenario": "09-partial-catchup-50-percent",
-<<<<<<< HEAD
-    "tags": ["catch-up", "partial-catchup", "carry"],
-    "notes": "50% catch-up rate - GP and LP split residual 50/50 during catch-up phase",
-=======
     "tags": ["catch-up", "partial-catchup"],
     "notes": "50% catch-up rate - GP gets 50% of catch-up distributions until parity target ($20K), LP gets other 50%",
->>>>>>> b6255d7f
     "input": {
       "policy": {
         "id": "truth-009",
@@ -610,7 +605,7 @@
   },
   {
     "scenario": "12-no-preferred-tier-simple-waterfall",
-    "tags": ["policy-toggle", "simplified", "carry"],
+    "tags": ["policy-toggle", "simplified"],
     "notes": "Only ROC + carry tiers - no preferred return or catch-up complexity",
     "input": {
       "policy": {
@@ -811,479 +806,5 @@
         }
       ]
     }
-  },
-  {
-    "scenario": "16-excel-vc-standard-2x-return",
-    "tags": [
-      "excel-validated",
-      "vc-standard",
-      "no-hurdle",
-      "market",
-      "success"
-    ],
-    "notes": "Excel validated. Market standard VC: 2x return with no hurdle. GP gets 20% of $100M profit = $20M. LP gets capital + 80% profit = $180M.",
-    "input": {
-      "policy": {
-        "id": "excel-vc-001",
-        "name": "Market Standard VC (No Hurdle)",
-        "type": "american",
-        "preferredReturnRate": "0",
-        "hurdleRateBasis": "contributed",
-        "cumulativeCalculations": true,
-        "tiers": [
-          {
-            "tierType": "return_of_capital",
-            "priority": 1
-          },
-          {
-            "tierType": "carry",
-            "priority": 2,
-            "rate": "0.20"
-          }
-        ]
-      },
-      "exitProceeds": "200000000.00",
-      "dealCost": "100000000.00"
-    },
-    "expected": {
-      "lpDistribution": "180000000.00",
-      "gpDistribution": "20000000.00",
-      "totalDistributed": "200000000.00",
-      "breakdown": [
-        {
-          "tier": "return_of_capital",
-          "lpAmount": "100000000.00",
-          "gpAmount": "0.00"
-        },
-        {
-          "tier": "carry",
-          "lpAmount": "80000000.00",
-          "gpAmount": "20000000.00"
-        }
-      ]
-    }
-  },
-  {
-    "scenario": "17-excel-vc-standard-loss-05x",
-    "tags": ["excel-validated", "vc-standard", "no-hurdle", "loss"],
-    "notes": "Excel validated. Loss scenario: 0.5x return. LP gets partial capital back ($50M), GP gets $0.",
-    "input": {
-      "policy": {
-        "id": "excel-vc-001",
-        "name": "Market Standard VC (No Hurdle)",
-        "type": "american",
-        "preferredReturnRate": "0",
-        "hurdleRateBasis": "contributed",
-        "cumulativeCalculations": true,
-        "tiers": [
-          {
-            "tierType": "return_of_capital",
-            "priority": 1
-          },
-          {
-            "tierType": "carry",
-            "priority": 2,
-            "rate": "0.20"
-          }
-        ]
-      },
-      "exitProceeds": "50000000.00",
-      "dealCost": "100000000.00"
-    },
-    "expected": {
-      "lpDistribution": "50000000.00",
-      "gpDistribution": "0.00",
-      "totalDistributed": "50000000.00",
-      "breakdown": [
-        {
-          "tier": "return_of_capital",
-          "lpAmount": "50000000.00",
-          "gpAmount": "0.00"
-        },
-        {
-          "tier": "carry",
-          "lpAmount": "0.00",
-          "gpAmount": "0.00"
-        }
-      ]
-    }
-  },
-  {
-    "scenario": "18-excel-vc-standard-breakeven-1x",
-    "tags": [
-      "excel-validated",
-      "vc-standard",
-      "no-hurdle",
-      "breakeven",
-      "boundary"
-    ],
-    "notes": "Excel validated. Break-even: exactly 1.0x return. LP gets full capital back, GP gets $0.",
-    "input": {
-      "policy": {
-        "id": "excel-vc-001",
-        "name": "Market Standard VC (No Hurdle)",
-        "type": "american",
-        "preferredReturnRate": "0",
-        "hurdleRateBasis": "contributed",
-        "cumulativeCalculations": true,
-        "tiers": [
-          {
-            "tierType": "return_of_capital",
-            "priority": 1
-          },
-          {
-            "tierType": "carry",
-            "priority": 2,
-            "rate": "0.20"
-          }
-        ]
-      },
-      "exitProceeds": "100000000.00",
-      "dealCost": "100000000.00"
-    },
-    "expected": {
-      "lpDistribution": "100000000.00",
-      "gpDistribution": "0.00",
-      "totalDistributed": "100000000.00",
-      "breakdown": [
-        {
-          "tier": "return_of_capital",
-          "lpAmount": "100000000.00",
-          "gpAmount": "0.00"
-        },
-        {
-          "tier": "carry",
-          "lpAmount": "0.00",
-          "gpAmount": "0.00"
-        }
-      ]
-    }
-  },
-  {
-    "scenario": "19-excel-vc-standard-minimal-profit",
-    "tags": [
-      "excel-validated",
-      "vc-standard",
-      "no-hurdle",
-      "edge-case",
-      "boundary"
-    ],
-    "notes": "Excel validated. Minimal profit: 1.0x + $1. GP gets $0.20 (20% of $1 profit), LP gets $100M + $0.80. Tests smallest profitable carry calculation.",
-    "input": {
-      "policy": {
-        "id": "excel-vc-001",
-        "name": "Market Standard VC (No Hurdle)",
-        "type": "american",
-        "preferredReturnRate": "0",
-        "hurdleRateBasis": "contributed",
-        "cumulativeCalculations": true,
-        "tiers": [
-          {
-            "tierType": "return_of_capital",
-            "priority": 1
-          },
-          {
-            "tierType": "carry",
-            "priority": 2,
-            "rate": "0.20"
-          }
-        ]
-      },
-      "exitProceeds": "100000001.00",
-      "dealCost": "100000000.00"
-    },
-    "expected": {
-      "lpDistribution": "100000000.80",
-      "gpDistribution": "0.20",
-      "totalDistributed": "100000001.00",
-      "breakdown": [
-        {
-          "tier": "return_of_capital",
-          "lpAmount": "100000000.00",
-          "gpAmount": "0.00"
-        },
-        {
-          "tier": "carry",
-          "lpAmount": "0.80",
-          "gpAmount": "0.20"
-        }
-      ]
-    }
-  },
-  {
-    "scenario": "20-excel-vc-standard-3x-return",
-    "tags": ["excel-validated", "vc-standard", "no-hurdle", "success"],
-    "notes": "Excel validated. Strong return: 3x. Profit = $200M. GP gets 20% = $40M, LP gets capital + 80% = $260M.",
-    "input": {
-      "policy": {
-        "id": "excel-vc-001",
-        "name": "Market Standard VC (No Hurdle)",
-        "type": "american",
-        "preferredReturnRate": "0",
-        "hurdleRateBasis": "contributed",
-        "cumulativeCalculations": true,
-        "tiers": [
-          {
-            "tierType": "return_of_capital",
-            "priority": 1
-          },
-          {
-            "tierType": "carry",
-            "priority": 2,
-            "rate": "0.20"
-          }
-        ]
-      },
-      "exitProceeds": "300000000.00",
-      "dealCost": "100000000.00"
-    },
-    "expected": {
-      "lpDistribution": "260000000.00",
-      "gpDistribution": "40000000.00",
-      "totalDistributed": "300000000.00",
-      "breakdown": [
-        {
-          "tier": "return_of_capital",
-          "lpAmount": "100000000.00",
-          "gpAmount": "0.00"
-        },
-        {
-          "tier": "carry",
-          "lpAmount": "160000000.00",
-          "gpAmount": "40000000.00"
-        }
-      ]
-    }
-  },
-  {
-    "scenario": "21-excel-vc-standard-10x-unicorn",
-    "tags": ["excel-validated", "vc-standard", "no-hurdle", "unicorn", "scale"],
-    "notes": "Excel validated. Unicorn exit: 10x return. Profit = $900M. GP gets 20% = $180M, LP gets capital + 80% = $820M. Tests large-scale calculations.",
-    "input": {
-      "policy": {
-        "id": "excel-vc-001",
-        "name": "Market Standard VC (No Hurdle)",
-        "type": "american",
-        "preferredReturnRate": "0",
-        "hurdleRateBasis": "contributed",
-        "cumulativeCalculations": true,
-        "tiers": [
-          {
-            "tierType": "return_of_capital",
-            "priority": 1
-          },
-          {
-            "tierType": "carry",
-            "priority": 2,
-            "rate": "0.20"
-          }
-        ]
-      },
-      "exitProceeds": "1000000000.00",
-      "dealCost": "100000000.00"
-    },
-    "expected": {
-      "lpDistribution": "820000000.00",
-      "gpDistribution": "180000000.00",
-      "totalDistributed": "1000000000.00",
-      "breakdown": [
-        {
-          "tier": "return_of_capital",
-          "lpAmount": "100000000.00",
-          "gpAmount": "0.00"
-        },
-        {
-          "tier": "carry",
-          "lpAmount": "720000000.00",
-          "gpAmount": "180000000.00"
-        }
-      ]
-    }
-  },
-  {
-    "scenario": "22-excel-pe-hurdle-standard-2x",
-    "tags": [
-      "excel-validated",
-      "pe-hurdle",
-      "traditional",
-      "8pct-hurdle",
-      "success"
-    ],
-    "notes": "Excel validated. Traditional PE with 8% hurdle (no catch-up): 2x return. GP carry only on excess over hurdle ($108M). ROC=$100M, Pref=$8M, Carry on $92M.",
-    "input": {
-      "policy": {
-        "id": "excel-pe-001",
-        "name": "Traditional PE Waterfall (8% Hurdle, No Catch-up)",
-        "type": "american",
-        "preferredReturnRate": "0.08",
-        "hurdleRateBasis": "contributed",
-        "cumulativeCalculations": true,
-        "tiers": [
-          {
-            "tierType": "return_of_capital",
-            "priority": 1
-          },
-          {
-            "tierType": "preferred_return",
-            "priority": 2,
-            "rate": "0.08",
-            "basis": "contributed"
-          },
-          {
-            "tierType": "carry",
-            "priority": 3,
-            "rate": "0.20"
-          }
-        ]
-      },
-      "exitProceeds": "200000000.00",
-      "dealCost": "100000000.00"
-    },
-    "expected": {
-      "lpDistribution": "181600000.00",
-      "gpDistribution": "18400000.00",
-      "totalDistributed": "200000000.00",
-      "breakdown": [
-        {
-          "tier": "return_of_capital",
-          "lpAmount": "100000000.00",
-          "gpAmount": "0.00"
-        },
-        {
-          "tier": "preferred_return",
-          "lpAmount": "8000000.00",
-          "gpAmount": "0.00"
-        },
-        {
-          "tier": "carry",
-          "lpAmount": "73600000.00",
-          "gpAmount": "18400000.00"
-        }
-      ]
-    }
-  },
-  {
-    "scenario": "23-excel-pe-hurdle-loss-09x",
-    "tags": [
-      "excel-validated",
-      "pe-hurdle",
-      "traditional",
-      "8pct-hurdle",
-      "loss"
-    ],
-    "notes": "Excel validated. Loss scenario with 8% hurdle: 0.9x return. No carry because proceeds ($90M) < hurdle target ($108M). LP gets all.",
-    "input": {
-      "policy": {
-        "id": "excel-pe-001",
-        "name": "Traditional PE Waterfall (8% Hurdle, No Catch-up)",
-        "type": "american",
-        "preferredReturnRate": "0.08",
-        "hurdleRateBasis": "contributed",
-        "cumulativeCalculations": true,
-        "tiers": [
-          {
-            "tierType": "return_of_capital",
-            "priority": 1
-          },
-          {
-            "tierType": "preferred_return",
-            "priority": 2,
-            "rate": "0.08",
-            "basis": "contributed"
-          },
-          {
-            "tierType": "carry",
-            "priority": 3,
-            "rate": "0.20"
-          }
-        ]
-      },
-      "exitProceeds": "90000000.00",
-      "dealCost": "100000000.00"
-    },
-    "expected": {
-      "lpDistribution": "90000000.00",
-      "gpDistribution": "0.00",
-      "totalDistributed": "90000000.00",
-      "breakdown": [
-        {
-          "tier": "return_of_capital",
-          "lpAmount": "90000000.00",
-          "gpAmount": "0.00"
-        },
-        {
-          "tier": "preferred_return",
-          "lpAmount": "0.00",
-          "gpAmount": "0.00"
-        },
-        {
-          "tier": "carry",
-          "lpAmount": "0.00",
-          "gpAmount": "0.00"
-        }
-      ]
-    }
-  },
-  {
-    "scenario": "24-excel-pe-hurdle-high-3x",
-    "tags": [
-      "excel-validated",
-      "pe-hurdle",
-      "traditional",
-      "8pct-hurdle",
-      "strong-success"
-    ],
-    "notes": "Excel validated. High profit with 8% hurdle (no catch-up): 3x return. Large excess over hurdle. GP gets 20% of $192M excess = $38.4M.",
-    "input": {
-      "policy": {
-        "id": "excel-pe-001",
-        "name": "Traditional PE Waterfall (8% Hurdle, No Catch-up)",
-        "type": "american",
-        "preferredReturnRate": "0.08",
-        "hurdleRateBasis": "contributed",
-        "cumulativeCalculations": true,
-        "tiers": [
-          {
-            "tierType": "return_of_capital",
-            "priority": 1
-          },
-          {
-            "tierType": "preferred_return",
-            "priority": 2,
-            "rate": "0.08",
-            "basis": "contributed"
-          },
-          {
-            "tierType": "carry",
-            "priority": 3,
-            "rate": "0.20"
-          }
-        ]
-      },
-      "exitProceeds": "300000000.00",
-      "dealCost": "100000000.00"
-    },
-    "expected": {
-      "lpDistribution": "261600000.00",
-      "gpDistribution": "38400000.00",
-      "totalDistributed": "300000000.00",
-      "breakdown": [
-        {
-          "tier": "return_of_capital",
-          "lpAmount": "100000000.00",
-          "gpAmount": "0.00"
-        },
-        {
-          "tier": "preferred_return",
-          "lpAmount": "8000000.00",
-          "gpAmount": "0.00"
-        },
-        {
-          "tier": "carry",
-          "lpAmount": "153600000.00",
-          "gpAmount": "38400000.00"
-        }
-      ]
-    }
   }
 ]