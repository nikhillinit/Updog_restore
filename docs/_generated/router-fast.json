{
  "version": "2.0",
<<<<<<< HEAD
  "generatedAt": "2025-12-13T00:53:11.036Z",
=======
  "generatedAt": "2025-12-13T03:21:48.191Z",
>>>>>>> b9ab370a
  "scoring": {
    "generic_terms": ["test", "error", "fix", "update", "change", "help"],
    "min_score": 2
  },
  "config": {
    "max_docs_per_keyword": 25
  },
  "patterns": [
    {
      "id": "security",
      "priority": 5,
      "match_any": [
        "secret",
        "key",
        "token",
        "password",
        "auth",
        "security",
        "credential",
        "env"
      ],
      "match_any_normalized": [
        "secret",
        "key",
        "token",
        "password",
        "auth",
        "security",
        "credential",
        "env"
      ],
      "route_to": "SIDECAR_GUIDE.md",
      "why": "Security routing (priority 5)"
    },
    {
      "id": "phoenix_truth",
      "priority": 10,
      "match_any": [
        "truth case",
        "validation",
        "deterministic",
        "pass rate",
        "baseline"
      ],
      "match_any_normalized": [
        "truth case",
        "validation",
        "deterministic",
        "pass rate",
        "baseline"
      ],
      "route_to": ".claude/commands/phoenix-truth.md",
      "why": "Phoenix routing (priority 10)"
    },
    {
      "id": "phoenix_phase2",
      "priority": 11,
      "match_any": [
        "monte carlo",
        "probabilistic",
        "expectation mode",
        "seeded",
        "distribution",
        "phase 2"
      ],
      "match_any_normalized": [
        "monte carlo",
        "probabilistic",
        "expectation mode",
        "seeded",
        "distribution",
        "phase 2"
      ],
      "route_to": ".claude/commands/phoenix-phase2.md",
      "why": "Phoenix routing (priority 11)"
    },
    {
      "id": "phoenix_waterfall",
      "priority": 12,
      "match_any": [
        "waterfall",
        "clawback",
        "carry",
        "ledger",
        "tier",
        "gp",
        "lp"
      ],
      "match_any_normalized": [
        "waterfall",
        "clawback",
        "carry",
        "ledger",
        "tier",
        "gp",
        "lp"
      ],
      "route_to": ".claude/agents/waterfall-specialist.md",
      "why": "Phoenix routing (priority 12)"
    },
    {
      "id": "phoenix_precision",
      "priority": 13,
      "match_any": [
        "precision",
        "parseFloat",
        "decimal",
        "numeric drift",
        "rounding"
      ],
      "match_any_normalized": [
        "precision",
        "parsefloat",
        "decimal",
        "numeric drift",
        "rounding"
      ],
      "route_to": ".claude/agents/phoenix-precision-guardian.md",
      "why": "Phoenix routing (priority 13)"
    },
    {
      "id": "phoenix_xirr",
      "priority": 14,
      "match_any": ["xirr", "irr", "fees", "management fee", "carry fee"],
      "match_any_normalized": [
        "xirr",
        "irr",
        "fees",
        "management fee",
        "carry fee"
      ],
      "route_to": ".claude/agents/xirr-fees-validator.md",
      "why": "Phoenix routing (priority 14)"
    },
    {
      "id": "phoenix_allocation",
      "priority": 15,
      "match_any": [
        "capital allocation",
        "exit recycling",
        "deployment",
        "stage allocation"
      ],
      "match_any_normalized": [
        "capital allocation",
        "exit recycling",
        "deployment",
        "stage allocation"
      ],
      "route_to": ".claude/agents/phoenix-capital-allocation-analyst.md",
      "why": "Phoenix routing (priority 15)"
    },
    {
      "id": "capabilities",
      "priority": 20,
      "match_any": [
        "capability",
        "feature",
        "existing solution",
        "already built",
        "what can"
      ],
      "match_any_normalized": [
        "capability",
        "feature",
        "existing solution",
        "already built",
        "what can"
      ],
      "route_to": "CAPABILITIES.md",
      "why": "Capabilities routing (priority 20)"
    },
    {
      "id": "production",
      "priority": 30,
      "match_any": [
        "deploy",
        "release",
        "prod",
        "production",
        "rollout",
        "shipping"
      ],
      "match_any_normalized": [
        "deploy",
        "release",
        "prod",
        "production",
        "rollout",
        "shipping"
      ],
      "route_to": "docs/workflows/PRODUCTION_SCRIPTS.md",
      "why": "Production routing (priority 30)"
    },
    {
      "id": "ci_cd",
      "priority": 31,
      "match_any": ["ci", "cd", "github actions", "workflow", "pipeline"],
      "match_any_normalized": [
        "ci",
        "cd",
        "github actions",
        "workflow",
        "pipeline"
      ],
      "route_to": "docs/workflows/README.md",
      "why": "CI/CD routing (priority 31)"
    },
    {
      "id": "testing",
      "priority": 40,
      "match_any": [
        "test",
        "unit test",
        "integration",
        "e2e",
        "jest",
        "vitest",
        "coverage"
      ],
      "match_any_normalized": [
        "test",
        "unit test",
        "integration",
        "e2e",
        "jest",
        "vitest",
        "coverage"
      ],
      "route_to": "docs/INDEX.md",
      "why": "Testing routing (priority 40)"
    },
    {
      "id": "database",
      "priority": 50,
      "match_any": [
        "database",
        "db",
        "sql",
        "migration",
        "schema",
        "postgres",
        "drizzle"
      ],
      "match_any_normalized": [
        "database",
        "db",
        "sql",
        "migration",
        "schema",
        "postgres",
        "drizzle"
      ],
      "route_to": "SIDECAR_GUIDE.md",
      "why": "Database routing (priority 50)"
    },
    {
      "id": "memory",
      "priority": 60,
      "match_any": [
        "memory",
        "context",
        "vector",
        "embedding",
        "semantic search",
        "pgvector"
      ],
      "match_any_normalized": [
        "memory",
        "context",
        "vector",
        "embedding",
        "semantic search",
        "pgvector"
      ],
      "route_to": "docs/INDEX.md",
      "why": "Memory routing (priority 60)"
    },
    {
      "id": "ai_tools",
      "priority": 70,
      "match_any": [
        "ai",
        "llm",
        "model",
        "inference",
        "prompt",
        "agent",
        "claude"
      ],
      "match_any_normalized": [
        "ai",
        "llm",
        "model",
        "inference",
        "prompt",
        "agent",
        "claude"
      ],
      "route_to": "docs/DEVELOPMENT-TOOLING-CATALOG.md",
      "why": "AI Tools routing (priority 70)"
    },
    {
      "id": "performance",
      "priority": 80,
      "match_any": [
        "perf",
        "performance",
        "slow",
        "latency",
        "benchmark",
        "optimization"
      ],
      "match_any_normalized": [
        "perf",
        "performance",
        "slow",
        "latency",
        "benchmark",
        "optimization"
      ],
      "route_to": "cheatsheets/pr-merge-verification.md",
      "why": "Performance routing (priority 80)"
    },
    {
      "id": "troubleshooting",
      "priority": 90,
      "match_any": [
        "error",
        "debug",
        "fix",
        "broken",
        "issue",
        "problem",
        "not working"
      ],
      "match_any_normalized": [
        "error",
        "debug",
        "fix",
        "broken",
        "issue",
        "problem",
        "not working"
      ],
      "route_to": "SIDECAR_GUIDE.md",
      "why": "Troubleshooting routing (priority 90)"
    }
  ],
  "keyword_to_docs": {
    "secret": ["SIDECAR_GUIDE.md"],
    "key": ["SIDECAR_GUIDE.md"],
    "token": ["SIDECAR_GUIDE.md"],
    "password": ["SIDECAR_GUIDE.md"],
    "auth": ["SIDECAR_GUIDE.md"],
    "security": ["SIDECAR_GUIDE.md"],
    "credential": ["SIDECAR_GUIDE.md"],
    "env": ["SIDECAR_GUIDE.md"],
    "truth case": [".claude/commands/phoenix-truth.md"],
    "validation": [".claude/commands/phoenix-truth.md"],
    "deterministic": [".claude/commands/phoenix-truth.md"],
    "pass rate": [".claude/commands/phoenix-truth.md"],
    "baseline": [".claude/commands/phoenix-truth.md"],
    "monte carlo": [".claude/commands/phoenix-phase2.md"],
    "probabilistic": [".claude/commands/phoenix-phase2.md"],
    "expectation mode": [".claude/commands/phoenix-phase2.md"],
    "seeded": [".claude/commands/phoenix-phase2.md"],
    "distribution": [".claude/commands/phoenix-phase2.md"],
    "phase 2": [".claude/commands/phoenix-phase2.md"],
    "waterfall": [".claude/agents/waterfall-specialist.md"],
    "clawback": [".claude/agents/waterfall-specialist.md"],
    "carry": [".claude/agents/waterfall-specialist.md"],
    "ledger": [".claude/agents/waterfall-specialist.md"],
    "tier": [".claude/agents/waterfall-specialist.md"],
    "gp": [".claude/agents/waterfall-specialist.md"],
    "lp": [".claude/agents/waterfall-specialist.md"],
    "precision": [".claude/agents/phoenix-precision-guardian.md"],
    "parsefloat": [".claude/agents/phoenix-precision-guardian.md"],
    "decimal": [".claude/agents/phoenix-precision-guardian.md"],
    "numeric drift": [".claude/agents/phoenix-precision-guardian.md"],
    "rounding": [".claude/agents/phoenix-precision-guardian.md"],
    "xirr": [".claude/agents/xirr-fees-validator.md"],
    "irr": [".claude/agents/xirr-fees-validator.md"],
    "fees": [".claude/agents/xirr-fees-validator.md"],
    "management fee": [".claude/agents/xirr-fees-validator.md"],
    "carry fee": [".claude/agents/xirr-fees-validator.md"],
    "capital allocation": [
      ".claude/agents/phoenix-capital-allocation-analyst.md"
    ],
    "exit recycling": [".claude/agents/phoenix-capital-allocation-analyst.md"],
    "deployment": [".claude/agents/phoenix-capital-allocation-analyst.md"],
    "stage allocation": [
      ".claude/agents/phoenix-capital-allocation-analyst.md"
    ],
    "capability": ["CAPABILITIES.md"],
    "feature": ["CAPABILITIES.md"],
    "existing solution": ["CAPABILITIES.md"],
    "already built": ["CAPABILITIES.md"],
    "what can": ["CAPABILITIES.md"],
    "deploy": ["docs/workflows/PRODUCTION_SCRIPTS.md"],
    "release": ["docs/workflows/PRODUCTION_SCRIPTS.md"],
    "prod": ["docs/workflows/PRODUCTION_SCRIPTS.md"],
    "production": ["docs/workflows/PRODUCTION_SCRIPTS.md"],
    "rollout": ["docs/workflows/PRODUCTION_SCRIPTS.md"],
    "shipping": ["docs/workflows/PRODUCTION_SCRIPTS.md"],
    "ci": ["docs/workflows/README.md"],
    "cd": ["docs/workflows/README.md"],
    "github actions": ["docs/workflows/README.md"],
    "workflow": ["docs/workflows/README.md"],
    "pipeline": ["docs/workflows/README.md"],
    "test": ["docs/INDEX.md"],
    "unit test": ["docs/INDEX.md"],
    "integration": ["docs/INDEX.md"],
    "e2e": ["docs/INDEX.md"],
    "jest": ["docs/INDEX.md"],
    "vitest": ["docs/INDEX.md"],
    "coverage": ["docs/INDEX.md"],
    "database": ["SIDECAR_GUIDE.md"],
    "db": ["SIDECAR_GUIDE.md"],
    "sql": ["SIDECAR_GUIDE.md"],
    "migration": ["SIDECAR_GUIDE.md"],
    "schema": ["SIDECAR_GUIDE.md"],
    "postgres": ["SIDECAR_GUIDE.md"],
    "drizzle": ["SIDECAR_GUIDE.md"],
    "memory": ["docs/INDEX.md"],
    "context": ["docs/INDEX.md"],
    "vector": ["docs/INDEX.md"],
    "embedding": ["docs/INDEX.md"],
    "semantic search": ["docs/INDEX.md"],
    "pgvector": ["docs/INDEX.md"],
    "ai": ["docs/DEVELOPMENT-TOOLING-CATALOG.md"],
    "llm": ["docs/DEVELOPMENT-TOOLING-CATALOG.md"],
    "model": ["docs/DEVELOPMENT-TOOLING-CATALOG.md"],
    "inference": ["docs/DEVELOPMENT-TOOLING-CATALOG.md"],
    "prompt": ["docs/DEVELOPMENT-TOOLING-CATALOG.md"],
    "agent": ["docs/DEVELOPMENT-TOOLING-CATALOG.md"],
    "claude": ["docs/DEVELOPMENT-TOOLING-CATALOG.md"],
    "perf": ["cheatsheets/pr-merge-verification.md"],
    "performance": ["cheatsheets/pr-merge-verification.md"],
    "slow": ["cheatsheets/pr-merge-verification.md"],
    "latency": ["cheatsheets/pr-merge-verification.md"],
    "benchmark": ["cheatsheets/pr-merge-verification.md"],
    "optimization": ["cheatsheets/pr-merge-verification.md"],
    "error": ["SIDECAR_GUIDE.md"],
    "debug": ["SIDECAR_GUIDE.md"],
    "fix": ["SIDECAR_GUIDE.md"],
    "broken": ["SIDECAR_GUIDE.md"],
    "issue": ["SIDECAR_GUIDE.md"],
    "problem": ["SIDECAR_GUIDE.md"],
    "not working": ["SIDECAR_GUIDE.md"]
  }
}<|MERGE_RESOLUTION|>--- conflicted
+++ resolved
@@ -1,10 +1,6 @@
 {
   "version": "2.0",
-<<<<<<< HEAD
-  "generatedAt": "2025-12-13T00:53:11.036Z",
-=======
   "generatedAt": "2025-12-13T03:21:48.191Z",
->>>>>>> b9ab370a
   "scoring": {
     "generic_terms": ["test", "error", "fix", "update", "change", "help"],
     "min_score": 2
