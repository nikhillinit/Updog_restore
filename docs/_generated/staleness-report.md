# Staleness Report

<<<<<<< HEAD
_Generated: 2025-12-13T00:53:11.037Z_ _Source: docs/DISCOVERY-MAP.source.yaml_

## Summary

| Metric              | Value |
| ------------------- | ----- |
| Total Documents     | 577   |
| Stale Documents     | 572   |
| Missing Frontmatter | 526   |

### By Status

| Status  | Count |
| ------- | ----- |
| UNKNOWN | 572   |
| ACTIVE  | 5     |
=======
*Generated: 2025-12-13T03:21:48.191Z*
*Source: docs/DISCOVERY-MAP.source.yaml*

## Summary

| Metric | Value |
|--------|-------|
| Total Documents | 563 |
| Stale Documents | 558 |
| Missing Frontmatter | 511 |

### By Status

| Status | Count |
|--------|-------|
| UNKNOWN | 558 |
| ACTIVE | 5 |
>>>>>>> b9ab370a

## Stale Documents

Documents that need review (older than their cadence threshold):

| Document                                                 | Last Updated | Days Old | Has Execution Claims | Owner      |
| -------------------------------------------------------- | ------------ | -------- | -------------------- | ---------- |
| `.agents-feedback.md`                                    | Never        | 999      | No                   | Unassigned |
| `.agents-metrics.md`                                     | Never        | 999      | No                   | Unassigned |
| `AI-WORKFLOW-COMPLETE-GUIDE.md`                          | Never        | 999      | No                   | Unassigned |
| `ANTI_PATTERNS.md`                                       | Never        | 999      | YES - verify!        | Unassigned |
| `BUG-FIX-SUMMARY-FEES-EXPENSES-2025-11-30.md`            | Never        | 999      | YES - verify!        | Unassigned |
| `CHANGELOG.md`                                           | Never        | 999      | YES - verify!        | Unassigned |
| `CLAUDE.md`                                              | Never        | 999      | No                   | Unassigned |
| `CLAUDE_COOKBOOK_INTEGRATION.md`                         | Never        | 999      | No                   | Unassigned |
| `CLAUDE_PROJECT_INSTRUCTIONS.md`                         | Never        | 999      | No                   | Unassigned |
| `COMPREHENSIVE-WORKFLOW-GUIDE.md`                        | Never        | 999      | YES - verify!        | Unassigned |
| `DECISIONS.md`                                           | Never        | 999      | YES - verify!        | Unassigned |
| `DEV_BOOTSTRAP_README.md`                                | Never        | 999      | No                   | Unassigned |
| `DOCUMENTATION-NAVIGATION-GUIDE.md`                      | Never        | 999      | No                   | Unassigned |
| `ENHANCED_DESIGN_SYSTEM_IMPLEMENTATION.md`               | Never        | 999      | No                   | Unassigned |
| `FEATURE_FLAGS_READY.md`                                 | Never        | 999      | No                   | Unassigned |
| `HANDOFF-MEMO-2025-10-30.md`                             | Never        | 999      | YES - verify!        | Unassigned |
| `HANDOFF-MEMO-CAPITAL-ALLOCATION-COMPLETE-2025-11-05.md` | Never        | 999      | No                   | Unassigned |
| `HANDOFF-MEMO-PHASE-2-STRATEGY-2025-11-05.md`            | Never        | 999      | No                   | Unassigned |
| `HANDOFF-MEMO-PHASE1D-EXPANSION-2025-11-04.md`           | Never        | 999      | No                   | Unassigned |
| `HANDOFF-MEMO-PHASE2-MERGED-2025-11-06.md`               | Never        | 999      | No                   | Unassigned |
| `HANDOFF-MEMO-PHASE2-READY-2025-11-06.md`                | Never        | 999      | No                   | Unassigned |
| `HANDOFF-MEMO-SCHEMA-TDD-PHASE1-COMPLETE.md`             | Never        | 999      | YES - verify!        | Unassigned |
| `HANDOFF-PHOENIX-PHASE1-2025-11-30.md`                   | Never        | 999      | No                   | Unassigned |
| `HANDOFF-PORTFOLIO-PHASE0-COMPLETE.md`                   | Never        | 999      | YES - verify!        | Unassigned |
| `HANDOFF-SKILLS-APPLICATION-2025-11-29.md`               | Never        | 999      | No                   | Unassigned |
| `HANDOFF-SKILLS-INTEGRATION-2025-11-29.md`               | Never        | 999      | No                   | Unassigned |
| `HANDOFF-WEEK-2-SKILLS-2025-11-29.md`                    | Never        | 999      | No                   | Unassigned |
| `IMPLEMENTATION-SUMMARY-WATCH-DEBOUNCE-FIX.md`           | Never        | 999      | No                   | Unassigned |
| `IMPLEMENTATION_SYNTHESIS.md`                            | Never        | 999      | YES - verify!        | Unassigned |
| `ITERATION-A-QUICKSTART.md`                              | Never        | 999      | YES - verify!        | Unassigned |
| `JSDOM-FIX-SUMMARY-2025-12-01.md`                        | Never        | 999      | YES - verify!        | Unassigned |
| `KICKOFF-PHOENIX-PHASE1-2025-11-30.md`                   | Never        | 999      | YES - verify!        | Unassigned |
| `KICKOFF-SKILLS-APPLICATION.md`                          | Never        | 999      | YES - verify!        | Unassigned |
| `MERGE_RISK_ANALYSIS.md`                                 | Never        | 999      | YES - verify!        | Unassigned |
| `MIGRATION-NATIVE-MEMORY.md`                             | Never        | 999      | YES - verify!        | Unassigned |
| `MIGRATION-QUICK-START.md`                               | Never        | 999      | No                   | Unassigned |
| `NATIVE-MEMORY-INTEGRATION.md`                           | Never        | 999      | No                   | Unassigned |
| `NEXT-SESSION-KICKOFF-PROMPT.md`                         | Never        | 999      | No                   | Unassigned |
| `NEXT_ACTIONS.md`                                        | Never        | 999      | YES - verify!        | Unassigned |
| `NEXT_STEPS_CHECKLIST.md`                                | Never        | 999      | YES - verify!        | Unassigned |
| `PHASE-0A-MIDDLEWARE-PLAN.md`                            | Never        | 999      | YES - verify!        | Unassigned |
| `PHASE-0A-STATUS-ASSESSMENT.md`                          | Never        | 999      | No                   | Unassigned |
| `PHASE0-DATA-MIGRATION-STRATEGY.md`                      | Never        | 999      | No                   | Unassigned |
| `PHASE0-FEATURE-FLAG-DEPLOYMENT-PLAN.md`                 | Never        | 999      | YES - verify!        | Unassigned |
| `PHASE0-FRONTEND-INTEGRATION-SCOPE.md`                   | Never        | 999      | No                   | Unassigned |
| `PHASE0B-QUICK-REFERENCE.md`                             | Never        | 999      | No                   | Unassigned |
| `PHASE0B-SERVICE-ARCHITECTURE-REVIEW.md`                 | Never        | 999      | YES - verify!        | Unassigned |
| `PHASE2_HANDOFF_MEMO.md`                                 | Never        | 999      | No                   | Unassigned |
| `PHASE3-IMPLEMENTATION-HANDOFF-2025-11-06.md`            | Never        | 999      | No                   | Unassigned |
| `PHASE3-KICKOFF-CHECKLIST.md`                            | Never        | 999      | YES - verify!        | Unassigned |

<<<<<<< HEAD
_...and 522 more stale documents._
=======
*...and 508 more stale documents.*
>>>>>>> b9ab370a

## Documents with Execution Claims (Need Verification)

These documents contain phrases like "tests pass", "PR merged", etc. and should
be verified:

- [ ] **ANTI_PATTERNS.md** (999 days old)
- [ ] **BUG-FIX-SUMMARY-FEES-EXPENSES-2025-11-30.md** (999 days old)
- [ ] **CHANGELOG.md** (999 days old)
- [ ] **COMPREHENSIVE-WORKFLOW-GUIDE.md** (999 days old)
- [ ] **DECISIONS.md** (999 days old)
- [ ] **HANDOFF-MEMO-2025-10-30.md** (999 days old)
- [ ] **HANDOFF-MEMO-SCHEMA-TDD-PHASE1-COMPLETE.md** (999 days old)
- [ ] **HANDOFF-PORTFOLIO-PHASE0-COMPLETE.md** (999 days old)
- [ ] **IMPLEMENTATION_SYNTHESIS.md** (999 days old)
- [ ] **ITERATION-A-QUICKSTART.md** (999 days old)
- [ ] **JSDOM-FIX-SUMMARY-2025-12-01.md** (999 days old)
- [ ] **KICKOFF-PHOENIX-PHASE1-2025-11-30.md** (999 days old)
- [ ] **KICKOFF-SKILLS-APPLICATION.md** (999 days old)
- [ ] **MERGE_RISK_ANALYSIS.md** (999 days old)
- [ ] **MIGRATION-NATIVE-MEMORY.md** (999 days old)
- [ ] **NEXT_ACTIONS.md** (999 days old)
- [ ] **NEXT_STEPS_CHECKLIST.md** (999 days old)
- [ ] **PHASE-0A-MIDDLEWARE-PLAN.md** (999 days old)
- [ ] **PHASE0-FEATURE-FLAG-DEPLOYMENT-PLAN.md** (999 days old)
- [ ] **PHASE0B-SERVICE-ARCHITECTURE-REVIEW.md** (999 days old)
- [ ] **PHASE3-KICKOFF-CHECKLIST.md** (999 days old)
- [ ] **PORTFOLIO-API-STRATEGY-UPDATED.md** (999 days old)
- [ ] **PORTFOLIO-SCHEMA-MIGRATION-ANALYSIS.md** (999 days old)
- [ ] **PRODUCTION_RUNBOOK.md** (999 days old)
- [ ] **PROMPT_PATTERNS.md** (999 days old)
- [ ] **QA-RESULTS-FEES-EXPENSES-STEP-2025-12-01.md** (999 days old)
- [ ] **QUARANTINE_TEST_ANALYSIS.md** (999 days old)
- [ ] **SCENARIO-1-WATERFALL-BUG-FIX-SUMMARY.md** (999 days old)
- [ ] **SESSION-HANDOFF-2025-11-17-PHASE0A-ACTUAL-STATUS.md** (999 days old)
- [ ] **SESSION-HANDOFF-2025-11-17-PHASE0A-REVIEW.md** (999 days old)
- [ ] **SESSION-HANDOFF-PHASE0-PORTFOLIO-2025-11-10.md** (999 days old)
- [ ] **SESSION-HANDOFF-PORTFOLIO-PARALLEL-2025-11-10.md** (999 days old)
- [ ] **triage-interleaved-thinking-failures.md** (999 days old)
- [ ] **UX_INTEGRATION_CONSENSUS.md** (999 days old)
- [ ] **docs\action-plans\CODEX-FIXES-EXECUTION-SUMMARY.md** (999 days old)
- [ ] **docs\action-plans\CODEX-ISSUES-RESOLUTION-PLAN.md** (999 days old)
- [ ] **docs\adr\ADR-004-waterfall-names.md** (999 days old)
- [ ] **docs\adr\ADR-005-xirr-excel-parity.md** (999 days old)
- [ ] **docs\adr\ADR-008-capital-allocation-policy.md** (999 days old)
- [ ] **docs\agent-2-mobile-executive-dashboard.md** (999 days old)
- [ ] **docs\ai-optimization\AI_AGENT_BACKTEST_FRAMEWORK.md** (999 days old)
- [ ] **docs\api\architecture\portfolio-route-api.md** (999 days old)
- [ ] **docs\api\testing\portfolio-route-test-strategy.md** (999 days old)
- [ ] **docs\behavioral-specs\time-travel-analytics-service-specs.md** (999 days
      old)
- [ ] **docs\chaos-engineering\README.md** (999 days old)
- [ ] **docs\chaos-engineering\RLS-CHAOS-TESTING-PLAN.md** (999 days old)
- [ ] **docs\chart-migration-decision.md** (999 days old)
- [ ] **docs\CLEANUP_PR_TEMPLATE.md** (999 days old)
- [ ] **docs\CONSOLIDATION_LEARNINGS.md** (999 days old)
- [ ] **docs\DECISIONS.md** (999 days old)
- [ ] **docs\deployment\CODEX-FIXES-DEPLOYMENT-STATUS.md** (999 days old)
- [ ] **docs\deployment\ROLLBACK_PLAN.md** (999 days old)
- [ ] **docs\deployment\STAGING_CHECKLIST.md** (999 days old)
- [ ] **docs\deployment\STAGING_DEPLOYMENT_SUMMARY.md** (999 days old)
- [ ] **docs\deployment\STAGING_METRICS.md** (999 days old)
- [ ] **docs\DEPLOYMENT.md** (999 days old)
- [ ] **docs\DEVELOPMENT_STRATEGY.md** (999 days old)
- [ ] **docs\failure-triage.md** (999 days old)
- [ ] **docs\forecasting\power-law-implementation.md** (999 days old)
- [ ] **docs\Handoff-Memo-Phase-1-Validation.md** (999 days old)
- [ ] **docs\INFRASTRUCTURE_REMEDIATION.md** (999 days old)
- [ ] **docs\integration\upstash-setup.md** (999 days old)
- [ ] **docs\INTEGRATION_PR_CHECKLIST.md** (999 days old)
- [ ] **docs\MILESTONE-XIRR-PHASE0-COMPLETE.md** (999 days old)
- [ ] **docs\notebooklm-sources\reserves\01-overview.md** (999 days old)
- [ ] **docs\notebooklm-sources\waterfall.md** (999 days old)
- [ ] **docs\notebooklm-sources\xirr.md** (999 days old)
- [ ] **docs\npm-bin-resolution-investigation.md** (999 days old)
- [ ] **docs\observability\archive\2025-10-06\pr-113-auth-comment-v1.md** (999
      days old)
- [ ] **docs\observability\archive\2025-10-06\pr-113-split-instructions-v1.md**
      (999 days old)
- [ ] **docs\observability\archive\2025-10-06\pr-113-summary-v1.md** (999 days
      old)
- [ ] **docs\observability\EDITORIAL-V2-CHANGELOG.md** (999 days old)
- [ ] **docs\observability\README.md** (999 days old)
- [ ] **docs\PHASE-1D-CHECKPOINT.md** (999 days old)
- [ ] **docs\PHASE-1D-STATUS.md** (999 days old)
- [ ] **docs\phase0-validation-report.md** (999 days old)
- [ ] **docs\phase0-xirr-analysis-eda20590.md** (999 days old)
- [ ] **docs\phase1-1-1-analysis.md** (999 days old)
- [ ] **docs\phase1-implementation-summary.md** (999 days old)
- [ ] **docs\phase1-next-session-handoff.md** (999 days old)
- [ ] **docs\phase1-xirr-baseline-heatmap.md** (999 days old)
- [ ] **docs\phase1b-waterfall-evaluator-hardening.md** (999 days old)
- [ ] **docs\phase2 docs\CHECKLIST-Phase2.md** (999 days old)
- [ ] **docs\phase2 docs\STRATEGY-Phase2-CapitalAllocation.md** (999 days old)
- [ ] **docs\plans\xstate-persistence-implementation.md** (999 days old)
- [ ] **docs\processes\code-review-checklist.md** (999 days old)
- [ ] **docs\processes\CONTRIBUTING.md** (999 days old)
- [ ] **docs\PRODUCTION_CHECKLIST.md** (999 days old)
- [ ] **docs\PR_DESCRIPTION.md** (999 days old)
- [ ] **docs\PR_INTEGRATION_PLAN.md** (999 days old)
- [ ] **docs\RATE_LIMITING_SUMMARY.md** (999 days old)
- [ ] **docs\references\claude-agent-testing.md** (999 days old)
- [ ] **docs\references\replit.md** (999 days old)
- [ ] **docs\releases\stage-norm-phase5.md** (999 days old)
- [ ] **docs\releases\stage-normalization-v3.4.md** (999 days old)
- [ ] **docs\replit.md** (999 days old)
- [ ] **docs\runbooks\synthetics-debug.md** (999 days old)
- [ ] **docs\SCENARIO_DEPLOY_GUIDE.md** (999 days old)
- [ ] **docs\schemas\schema-mapping.md** (999 days old)
- [ ] **docs\skills-application-log.md** (999 days old)
- [ ] **docs\sprint-g2c-backlog.md** (999 days old)
- [ ] **docs\VERIFICATION_CHECKLIST.md** (999 days old)
- [ ] **docs\WEEK1_VALIDATION_HANDOFF_MEMO.md** (999 days old)
- [ ] **docs\workflows\CONSOLIDATION_FINAL_VALIDATED.md** (999 days old)
- [ ] **docs\xirr-excel-validation.md** (999 days old)
- [ ] **docs_generated\staleness-report.md** (999 days old)
- [ ] **cheatsheets\daily-workflow.md** (999 days old)
- [ ] **cheatsheets\emoji-free-documentation.md** (999 days old)
- [ ] **cheatsheets\pr-merge-verification.md** (999 days old)
- [ ] **.claude\agents\phoenix-precision-guardian.md** (999 days old)
- [ ] **.claude\ANTI-DRIFT-CHECKLIST.md** (999 days old)
- [ ] **.claude\commands\deploy-check.md** (999 days old)
- [ ] **.claude\commands\fix-auto.md** (999 days old)
- [ ] **.claude\commands\workflows.md** (999 days old)
- [ ] **.claude\skills\dispatching-parallel-agents.md** (999 days old)
- [ ] **.claude\skills\iterative-improvement.md** (999 days old)
- [ ] **.claude\skills\README.md** (999 days old)
- [ ] **.claude\skills\task-decomposition.md** (999 days old)

## Missing Frontmatter

Documents without proper YAML frontmatter:

- [ ] `.agents-feedback.md`
- [ ] `.agents-metrics.md`
- [ ] `AI-WORKFLOW-COMPLETE-GUIDE.md`
- [ ] `ANTI_PATTERNS.md`
- [ ] `BUG-FIX-SUMMARY-FEES-EXPENSES-2025-11-30.md`
- [ ] `CHANGELOG.md`
- [ ] `CLAUDE.md`
- [ ] `CLAUDE_COOKBOOK_INTEGRATION.md`
- [ ] `CLAUDE_PROJECT_INSTRUCTIONS.md`
- [ ] `COMPREHENSIVE-WORKFLOW-GUIDE.md`
- [ ] `DECISIONS.md`
- [ ] `DEV_BOOTSTRAP_README.md`
- [ ] `DOCUMENTATION-NAVIGATION-GUIDE.md`
- [ ] `ENHANCED_DESIGN_SYSTEM_IMPLEMENTATION.md`
- [ ] `FEATURE_FLAGS_READY.md`
- [ ] `HANDOFF-MEMO-2025-10-30.md`
- [ ] `HANDOFF-MEMO-CAPITAL-ALLOCATION-COMPLETE-2025-11-05.md`
- [ ] `HANDOFF-MEMO-PHASE-2-STRATEGY-2025-11-05.md`
- [ ] `HANDOFF-MEMO-PHASE1D-EXPANSION-2025-11-04.md`
- [ ] `HANDOFF-MEMO-PHASE2-MERGED-2025-11-06.md`
- [ ] `HANDOFF-MEMO-PHASE2-READY-2025-11-06.md`
- [ ] `HANDOFF-MEMO-SCHEMA-TDD-PHASE1-COMPLETE.md`
- [ ] `HANDOFF-PHOENIX-PHASE1-2025-11-30.md`
- [ ] `HANDOFF-PORTFOLIO-PHASE0-COMPLETE.md`
- [ ] `HANDOFF-SKILLS-APPLICATION-2025-11-29.md`
- [ ] `HANDOFF-SKILLS-INTEGRATION-2025-11-29.md`
- [ ] `HANDOFF-WEEK-2-SKILLS-2025-11-29.md`
- [ ] `IMPLEMENTATION-SUMMARY-WATCH-DEBOUNCE-FIX.md`
- [ ] `IMPLEMENTATION_SYNTHESIS.md`
- [ ] `ITERATION-A-QUICKSTART.md`
- [ ] `JSDOM-FIX-SUMMARY-2025-12-01.md`
- [ ] `KICKOFF-PHOENIX-PHASE1-2025-11-30.md`
- [ ] `KICKOFF-SKILLS-APPLICATION.md`
- [ ] `MERGE_RISK_ANALYSIS.md`
- [ ] `MIGRATION-NATIVE-MEMORY.md`
- [ ] `MIGRATION-QUICK-START.md`
- [ ] `NATIVE-MEMORY-INTEGRATION.md`
- [ ] `NEXT-SESSION-KICKOFF-PROMPT.md`
- [ ] `NEXT_ACTIONS.md`
- [ ] `NEXT_STEPS_CHECKLIST.md`
- [ ] `PHASE-0A-MIDDLEWARE-PLAN.md`
- [ ] `PHASE-0A-STATUS-ASSESSMENT.md`
- [ ] `PHASE0-DATA-MIGRATION-STRATEGY.md`
- [ ] `PHASE0-FEATURE-FLAG-DEPLOYMENT-PLAN.md`
- [ ] `PHASE0-FRONTEND-INTEGRATION-SCOPE.md`
- [ ] `PHASE0B-QUICK-REFERENCE.md`
- [ ] `PHASE0B-SERVICE-ARCHITECTURE-REVIEW.md`
- [ ] `PHASE2_HANDOFF_MEMO.md`
- [ ] `PHASE3-IMPLEMENTATION-HANDOFF-2025-11-06.md`
- [ ] `PHASE3-KICKOFF-CHECKLIST.md`
- [ ] `PHASE3-STRATEGY-FINAL-2025-11-06.md`
- [ ] `PHASE3-STRATEGY-HANDOFF-2025-11-06.md`
- [ ] `PHASE3-WEEK46-COMPLETE.md`
- [ ] `PORTFOLIO-API-STRATEGY-UPDATED.md`
- [ ] `PORTFOLIO-SCHEMA-MIGRATION-ANALYSIS.md`
- [ ] `PR-201-MERGE-ANALYSIS.md`
- [ ] `PRE_MERGE_CHECKLIST.md`
- [ ] `PRODUCTION_RUNBOOK.md`
- [ ] `PROJECT-PHOENIX-COMPREHENSIVE-STRATEGY.md`
- [ ] `PROMPT_PATTERNS.md`
- [ ] `Proposed Next Steps - Oct 30 v2 - VALIDATION REPORT.md`
- [ ] `QA-RESULTS-FEES-EXPENSES-STEP-2025-12-01.md`
- [ ] `QUARANTINE_TEST_ANALYSIS.md`
- [ ] `QUICK_FIX_INSTRUCTIONS.md`
- [ ] `README.md`
- [ ] `READY-TO-IMPLEMENT.md`
- [ ] `REFINED_PR_PACK.md`
- [ ] `RLS-CHEATSHEET.md`
- [ ] `ROLLOUT-PROPOSAL.md`
- [ ] `SCENARIO-1-WATERFALL-BUG-FIX-SUMMARY.md`
- [ ] `SECURITY.md`
- [ ] `SESSION-HANDOFF-2025-11-10.md`
- [ ] `SESSION-HANDOFF-2025-11-14-PHASE0-PRE-COMPLETE.md`
- [ ] `SESSION-HANDOFF-2025-11-17-PHASE0A-ACTUAL-STATUS.md`
- [ ] `SESSION-HANDOFF-2025-11-17-PHASE0A-COMPLETE.md`
- [ ] `SESSION-HANDOFF-2025-11-17-PHASE0A-REVIEW.md`
- [ ] `SESSION-HANDOFF-PHASE0-PORTFOLIO-2025-11-10.md`
- [ ] `SESSION-HANDOFF-PORTFOLIO-PARALLEL-2025-11-10.md`
- [ ] `SIDECAR_GUIDE.md`
- [ ] `STABILIZATION-BUNDLE.md`
- [ ] `STEP_2_AND_4_IMPROVEMENTS.md`
- [ ] `SUPERPOWERS-INTEGRATION-SUMMARY.md`
- [ ] `triage-interleaved-thinking-failures.md`
- [ ] `TYPESCRIPT_ERRORS_REVIEW.md`
- [ ] `ULTRA_COMPRESSED_PLAYBOOK.md`
- [ ] `UNIFIED_METRICS_IMPLEMENTATION.md`
- [ ] `UX_INTEGRATION_CONSENSUS.md`
- [ ] `VERCEL_ACCESS.md`
- [ ] `VERCEL_SOLUTION.md`
- [ ] `WEEK_1_FINAL_VALIDATED.md`
<<<<<<< HEAD
- [ ] `docs\.templates\DEPRECATION-HEADER.md`
- [ ] `docs\.templates\DOC-FRONTMATTER-SCHEMA.md`
- [ ] `docs\action-plans\CODEX-FIXES-EXECUTION-SUMMARY.md`
- [ ] `docs\action-plans\CODEX-ISSUES-RESOLUTION-PLAN.md`
- [ ] `docs\adr\0001-evaluator-metrics.md`
- [ ] `docs\adr\0002-token-budgeting.md`
- [ ] `docs\adr\0003-streaming-architecture.md`
- [ ] `docs\adr\ADR-004-waterfall-names.md`
- [ ] `docs\adr\ADR-005-xirr-excel-parity.md`
- [ ] `docs\adr\ADR-006-fee-calculation-standards.md`
- [ ] `docs\adr\ADR-007-exit-recycling-policy.md`
- [ ] `docs\adr\ADR-008-capital-allocation-policy.md`
- [ ] `docs\adr\ADR-010-monte-carlo-validation-strategy.md`
- [ ] `docs\adr\ADR-011-stage-normalization-v2.md`
- [ ] `docs\adr\ADR-012-mem0-integration.md`
- [ ] `docs\adr\README.md`
- [ ] `docs\ADR-00X-resilience-circuit-breaker.md`
- [ ] `docs\ADR-015-XIRR-BOUNDED-RATES.md`
- [ ] `docs\agent-2-mobile-executive-dashboard.md`
- [ ] `docs\ai-enhanced-components-guide.md`
- [ ] `docs\ai-optimization\AGENTS.md`
- [ ] `docs\ai-optimization\AI_AGENT_BACKTEST_FRAMEWORK.md`
- [ ] `docs\ai-optimization\AI_COLLABORATION_GUIDE.md`
- [ ] `docs\ai-optimization\AI_ORCHESTRATOR_IMPLEMENTATION.md`
- [ ] `docs\ai-optimization\BACKTEST_QUICKSTART.md`
- [ ] `docs\ai-optimization\CODEX-REVIEW-AGENT-SETUP.md`
- [ ] `docs\ai-optimization\CODEX_AGENT_MIGRATION.md`
- [ ] `docs\ai-optimization\MULTI_AI_REVIEW_SYNTHESIS.md`
- [ ] `docs\analysis\perf-watch-memoization-root-cause.md`
- [ ] `docs\analysis\strategic-review-2025-11-27\00-INDEX.md`
- [ ] `docs\analysis\strategic-review-2025-11-27\01-EXECUTIVE-SUMMARY.md`
- [ ] `docs\analysis\strategic-review-2025-11-27\02-PHASE1-PLAN-ANALYSIS.md`
- [ ] `docs\analysis\strategic-review-2025-11-27\03-PROJECT-UNDERSTANDING-ANALYSIS.md`
- [ ] `docs\analysis\strategic-review-2025-11-27\04-PHOENIX-STRATEGY-ANALYSIS.md`
- [ ] `docs\analysis\strategic-review-2025-11-27\05-CROSS-DOCUMENT-SYNTHESIS.md`
- [ ] `docs\analysis\strategic-review-2025-11-27\06-ACTION-PLAN.md`
- [ ] `docs\analysis\strategic-review-2025-11-27\07-METRICS-AND-VERIFICATION.md`
- [ ] `docs\analysis\strategic-review-2025-11-27\EVIDENCE-VALIDATION-REPORT.md`
- [ ] `docs\analysis\wizard-steps-pattern-analysis.md`
- [ ] `docs\ANALYTICS_IMPLEMENTATION.md`
- [ ] `docs\api\architecture\portfolio-route-api.md`
- [ ] `docs\api\contracts\portfolio-route-v1.md`
- [ ] `docs\api\fund-allocations-phase1b.md`
- [ ] `docs\api\patterns\existing-route-patterns.md`
- [ ] `docs\api\testing\portfolio-route-test-strategy.md`
- [ ] `docs\archive\phoenix\PHOENIX-PHASE0-CONTINUATION-KICKOFF.md`
- [ ] `docs\archive\phoenix\PHOENIX-PLAN-2025-11-30.md`
- [ ] `docs\archive\phoenix\phoenix-v2.32-command-enhancements.md`
- [ ] `docs\archive\README.md`
- [ ] `docs\archive\remediation\QUICK_START.md`
- [ ] `docs\archive\remediation\REMEDIATION_FALLBACK.md`
- [ ] `docs\archive\remediation\REMEDIATION_SUMMARY.md`
- [ ] `docs\archive\remediation\WINDOWS_NPX_WORKAROUND.md`
- [ ] `docs\array-safety-adoption-guide.md`
- [ ] `docs\auth\RS256-SETUP.md`
- [ ] `docs\behavioral-specs\time-travel-analytics-service-specs.md`
- [ ] `docs\BUILD_READINESS.md`
- [ ] `docs\chaos\catalog.md`
- [ ] `docs\chaos-and-retention.md`
- [ ] `docs\chaos-engineering\QUICK-REFERENCE.md`
- [ ] `docs\chaos-engineering\README.md`
- [ ] `docs\chaos-engineering\RLS-CHAOS-TESTING-PLAN.md`
- [ ] `docs\chaos-engineering\RLS-GAME-DAY-RUNBOOK.md`
- [ ] `docs\chaos-engineering\RLS-MONITORING-SPECS.md`
- [ ] `docs\chart-migration-decision.md`
- [ ] `docs\circuit-notion-checklist.md`
- [ ] `docs\CI_GATING_TEST.md`
- [ ] `docs\CLEANUP_PR_BODY.md`
- [ ] `docs\CLEANUP_PR_TEMPLATE.md`
- [ ] `docs\code-review\CODEX-BOT-FINDINGS-SUMMARY.md`
- [ ] `docs\commands-and-plugins-inventory.md`
- [ ] `docs\COMMIT_REVIEW.md`
- [ ] `docs\components\NumericInput.md`
- [ ] `docs\components\reallocation-tab-implementation.md`
- [ ] `docs\components\reserve-adapter-integration.md`
- [ ] `docs\components\reserve-engine-architecture.md`
- [ ] `docs\components\reserve-engine-delivery.md`
- [ ] `docs\components\reserve-engine-spec.md`
- [ ] `docs\components\worker-implementation.md`
- [ ] `docs\CONFIG_CONSOLIDATION_SUMMARY.md`
- [ ] `docs\CONSOLIDATION_LEARNINGS.md`
- [ ] `docs\contracts\parallel-foundation.md`
- [ ] `docs\contracts\selector-contract-readme.md`
- [ ] `docs\CRITICAL_OPTIMIZATIONS.md`
- [ ] `docs\database\MULTI-TENANT-RLS-INFRASTRUCTURE.md`
- [ ] `docs\debugging\profiling-playbook.md`
- [ ] `docs\debugging\triage-guide.md`
- [ ] `docs\DECISIONS.md`
- [ ] `docs\DELIVERY_PLAYBOOK.md`
- [ ] `docs\deployment\CODEX-FIXES-DEPLOYMENT-STATUS.md`
- [ ] `docs\deployment\MEMORY_PHASE2_DEPLOYMENT.md`
- [ ] `docs\deployment\ROLLBACK_PLAN.md`
- [ ] `docs\deployment\STAGING_CHECKLIST.md`
- [ ] `docs\deployment\STAGING_DEPLOYMENT_SUMMARY.md`
- [ ] `docs\deployment\STAGING_METRICS.md`
- [ ] `docs\deployment\vercel-setup.md`
- [ ] `docs\deployment-audit.md`
- [ ] `docs\DEPLOYMENT.md`
- [ ] `docs\DEPLOYMENT_RUNBOOK.md`
- [ ] `docs\dev\async-iteration.md`
- [ ] `docs\dev\foreach-fix-improved.md`
- [ ] `docs\dev\foreach-fix.md`
- [ ] `docs\dev\wsl2-quickstart.md`
- [ ] `docs\dev-environment-reset.md`
- [ ] `docs\development\windows-setup.md`
- [ ] `docs\DEVELOPMENT_STRATEGY.md`
- [ ] `docs\enhanced-design-system-guide.md`
- [ ] `docs\extended-thinking-integration.md`
- [ ] `docs\fail-open-close-matrix.md`
- [ ] `docs\failure-triage.md`
- [ ] `docs\feature-flags.md`
- [ ] `docs\fixes\PR-112-MANAGEMENT-FEE-HORIZON-FIX.md`
- [ ] `docs\fixes\vercel-sidecar-ci-fix.md`
- [ ] `docs\fixes\vite-build-vercel-fix.md`
- [ ] `docs\forecasting\CALIBRATION_GUIDE.md`
- [ ] `docs\forecasting\power-law-implementation.md`
- [ ] `docs\forecasting\streaming-monte-carlo-migration.md`
- [ ] `docs\fund-allocation-phase1b.md`
- [ ] `docs\gates\GATE_TRACKING.md`
- [ ] `docs\gates\RACI_MATRIX.md`
- [ ] `docs\governance\abort-matrix.md`
- [ ] `docs\governance\decision-log.md`
- [ ] `docs\governance\risk-matrix.md`
- [ ] `docs\governance\sync-point-failure-plans.md`
- [ ] `docs\Handoff-Memo-Phase-1-Validation.md`
- [ ] `docs\HANDOFF_JCURVE_IMPLEMENTATION.md`
- [ ] `docs\ia-consolidation-strategy.md`
- [ ] `docs\IDEMPOTENCY_GUIDE.md`
- [ ] `docs\INCIDENT_RESPONSE.md`
- [ ] `docs\INFRASTRUCTURE_REMEDIATION.md`
- [ ] `docs\integration\mem0-integration.md`
- [ ] `docs\integration\SCHEMA-MIGRATION-PLAN.md`
- [ ] `docs\integration\upstash-setup.md`
- [ ] `docs\INTEGRATION_PR_CHECKLIST.md`
- [ ] `docs\internal\architecture\state-flow.md`
- [ ] `docs\internal\checklists\definition-of-done.md`
- [ ] `docs\internal\checklists\self-review.md`
- [ ] `docs\internal\database\01-overview.md`
- [ ] `docs\internal\database\02-patterns.md`
- [ ] `docs\internal\database\03-optimization.md`
- [ ] `docs\internal\index.md`
- [ ] `docs\internal\validation\01-overview.md`
- [ ] `docs\internal\validation\02-zod-patterns.md`
- [ ] `docs\internal\validation\03-type-system.md`
- [ ] `docs\internal\validation\04-integration.md`
- [ ] `docs\internal\WEEK46-VALIDATION-NOTES.md`
- [ ] `docs\iterations\ALIGNMENT-STATUS.md`
- [ ] `docs\iterations\IMPLEMENTATION-STATUS.md`
- [ ] `docs\iterations\iteration-a-implementation-guide.md`
- [ ] `docs\iterations\PR2-PROGRESS.md`
- [ ] `docs\iterations\PRE-TEST-HARDENING.md`
- [ ] `docs\iterations\REVIEW-ACTION-PLAN.md`
- [ ] `docs\iterations\STRATEGY-SUMMARY.md`
- [ ] `docs\metrics-meanings.md`
- [ ] `docs\METRICS_LIMITATIONS_MVP.md`
- [ ] `docs\METRICS_OPERATOR_RUNBOOK.md`
- [ ] `docs\MIGRATION_GUIDE_DB_CIRCUIT.md`
- [ ] `docs\MILESTONE-XIRR-PHASE0-COMPLETE.md`
- [ ] `docs\MULTI-AI-DEVELOPMENT-WORKFLOW.md`
- [ ] `docs\NAV_TREATMENT.md`
- [ ] `docs\notebooklm-sources\capital-allocation.md`
- [ ] `docs\notebooklm-sources\cohorts\01-overview.md`
- [ ] `docs\notebooklm-sources\cohorts\02-metrics.md`
- [ ] `docs\notebooklm-sources\cohorts\03-analysis.md`
- [ ] `docs\notebooklm-sources\exit-recycling.md`
- [ ] `docs\notebooklm-sources\fees.md`
- [ ] `docs\notebooklm-sources\monte-carlo\01-overview.md`
- [ ] `docs\notebooklm-sources\monte-carlo\02-simulation.md`
- [ ] `docs\notebooklm-sources\monte-carlo\03-statistics.md`
- [ ] `docs\notebooklm-sources\monte-carlo\04-validation.md`
- [ ] `docs\notebooklm-sources\pacing\01-overview.md`
- [ ] `docs\notebooklm-sources\pacing\02-strategies.md`
- [ ] `docs\notebooklm-sources\pacing\03-integration.md`
- [ ] `docs\notebooklm-sources\pacing\VALIDATION-NOTES.md`
- [ ] `docs\notebooklm-sources\PHASE2-COMPLETE.md`
- [ ] `docs\notebooklm-sources\reserves\01-overview.md`
- [ ] `docs\notebooklm-sources\reserves\02-algorithms.md`
- [ ] `docs\notebooklm-sources\reserves\03-examples.md`
- [ ] `docs\notebooklm-sources\reserves\04-integration.md`
- [ ] `docs\notebooklm-sources\waterfall.md`
- [ ] `docs\notebooklm-sources\xirr.md`
- [ ] `docs\npm-bin-resolution-investigation.md`
- [ ] `docs\observability\ai-metrics.md`
- [ ] `docs\observability\archive\2025-10-06\pr-113-auth-comment-v1.md`
- [ ] `docs\observability\archive\2025-10-06\pr-113-fundcalc-comment-v1.md`
- [ ] `docs\observability\archive\2025-10-06\pr-113-merge-review-final-v1.md`
- [ ] `docs\observability\archive\2025-10-06\pr-113-review-v1.md`
- [ ] `docs\observability\archive\2025-10-06\pr-113-split-instructions-v1.md`
- [ ] `docs\observability\archive\2025-10-06\pr-113-summary-v1.md`
- [ ] `docs\observability\auth-comment.md`
- [ ] `docs\observability\business-kpis.md`
- [ ] `docs\observability\EDITORIAL-V2-CHANGELOG.md`
- [ ] `docs\observability\fundcalc-comment.md`
- [ ] `docs\observability\README.md`
- [ ] `docs\observability\rum.md`
- [ ] `docs\observability\split-plan-comment.md`
- [ ] `docs\observability.md`
- [ ] `docs\OPERATOR_RUNBOOK.md`
- [ ] `docs\OPTIMIZED_ROADMAP.md`
- [ ] `docs\OSS_INTEGRATION_SUMMARY.md`
- [ ] `docs\perf-baseline.md`
- [ ] `docs\performance-logging-automation.md`
- [ ] `docs\PHASE-1C-COMPLETION-REPORT.md`
- [ ] `docs\PHASE-1D-CHECKPOINT.md`
- [ ] `docs\PHASE-1D-STATUS.md`
- [ ] `docs\phase0-validation-report.md`
- [ ] `docs\phase0-xirr-analysis-eda20590.md`
- [ ] `docs\phase1-1-1-analysis.md`
- [ ] `docs\phase1-2-completion-report.md`
- [ ] `docs\phase1-2-investigation-summary.md`
- [ ] `docs\phase1-2-session-handoff.md`
- [ ] `docs\phase1-implementation-summary.md`
- [ ] `docs\phase1-next-session-handoff.md`
- [ ] `docs\phase1-xirr-baseline-heatmap.md`
- [ ] `docs\phase1-xirr-waterfall-roadmap.md`
- [ ] `docs\PHASE1A-XIRR-COMPLETE.md`
- [ ] `docs\PHASE1B-ASSEMBLY-INSTRUCTIONS.md`
- [ ] `docs\PHASE1B-FEES-COMPLETE.md`
- [ ] `docs\PHASE1B-FEES-IN-PROGRESS.md`
- [ ] `docs\PHASE1B-TRUTH-CASES-REFERENCE.md`
- [ ] `docs\phase1b-waterfall-evaluator-hardening.md`
- [ ] `docs\PHASE1_INTEGRATION_SUMMARY.md`
- [ ] `docs\phase2 docs\CHECKLIST-Phase2.md`
- [ ] `docs\phase2 docs\PR_BODY-Phase2.md`
- [ ] `docs\phase2 docs\README.md`
- [ ] `docs\phase2 docs\STRATEGY-Phase2-CapitalAllocation.md`
- [ ] `docs\PHOENIX-PHASE0-CONTINUATION-KICKOFF.md`
- [ ] `docs\PHOENIX-SOT\deferred-vesting-plan.md`
- [ ] `docs\PHOENIX-SOT\execution-plan-v2.34-enhancements.md`
- [ ] `docs\PHOENIX-SOT\execution-plan-v2.34.md`
- [ ] `docs\PHOENIX-SOT\mcp-tools-guide.md`
- [ ] `docs\PHOENIX-SOT\prompt-templates.md`
- [ ] `docs\PHOENIX-SOT\skills-overview.md`
- [ ] `docs\phoenix-v2.32-command-enhancements.md`
- [ ] `docs\plans\xstate-persistence-implementation.md`
- [ ] `docs\policies\feasibility-constraints.md`
- [ ] `docs\portfolio-construction-modeling.md`
- [ ] `docs\portfolio-intelligence-systems-technical-memo.md`
- [ ] `docs\PORTFOLIO_TABS_ARCHITECTURE.md`
- [ ] `docs\power-law-integration.md`
- [ ] `docs\prd.md`
- [ ] `docs\processes\AUTOMATION_GUIDE.md`
- [ ] `docs\processes\code-review-checklist.md`
- [ ] `docs\processes\COMMIT_LOG.md`
- [ ] `docs\processes\CONTRIBUTING.md`
- [ ] `docs\processes\DEPLOYMENT_COMPLETE.md`
- [ ] `docs\processes\DEPLOYMENT_TODO.md`
- [ ] `docs\processes\FINAL_VALIDATION.md`
- [ ] `docs\processes\GITHUB_COMMIT_GUIDE.md`
- [ ] `docs\processes\GITHUB_SETUP.md`
- [ ] `docs\processes\PEER_REVIEW.md`
- [ ] `docs\processes\PIPELINE_SCHEMA_COMPLETE.md`
- [ ] `docs\processes\PIPELINE_TODO.md`
- [ ] `docs\processes\PRE_PUSH_CHECKLIST.md`
- [ ] `docs\processes\TEAM_SETUP.md`
- [ ] `docs\production-deployment-checklist.md`
- [ ] `docs\PRODUCTION_CHECKLIST.md`
- [ ] `docs\PROPOSAL_WORKFLOW_SUMMARY.md`
- [ ] `docs\PR_DESCRIPTION.md`
- [ ] `docs\PR_INTEGRATION_PLAN.md`
- [ ] `docs\PR_NOTES\CODACY_JCURVE_NOTE.md`
- [ ] `docs\RATE_LIMITING_SUMMARY.md`
- [ ] `docs\reallocation-api-quickstart.md`
- [ ] `docs\references\attached_assets\1-general_1752964042172.md`
- [ ] `docs\references\attached_assets\2-sector-profiles_1752964042178.md`
- [ ] `docs\references\attached_assets\3-allocations_1752964042179.md`
- [ ] `docs\references\attached_assets\4-fees-expenses_1752964042179.md`
- [ ] `docs\references\attached_assets\5-exit-recycling_1752964042179.md`
- [ ] `docs\references\attached_assets\6-waterfall_1752964042180.md`
- [ ] `docs\references\attached_assets\7-limited-partners_1752964042180.md`
- [ ] `docs\references\attached_assets\content-1752982029235.md`
- [ ] `docs\references\attached_assets\content-1752988962282.md`
- [ ] `docs\references\attached_assets\README_1752917121255.md`
- [ ] `docs\references\attached_assets\README_1752964042182.md`
- [ ] `docs\references\capital-allocation-follow-on.md`
- [ ] `docs\references\claude-agent-engines.md`
- [ ] `docs\references\claude-agent-integration.md`
- [ ] `docs\references\claude-agent-schema.md`
- [ ] `docs\references\claude-agent-testing.md`
- [ ] `docs\references\replit.md`
- [ ] `docs\references\seed-cases-ca-007-020.md`
- [ ] `docs\release\compat-matrix.md`
- [ ] `docs\releases\SlackBatchAPI-v1.0.0.md`
- [ ] `docs\releases\stage-norm-phase4.md`
- [ ] `docs\releases\stage-norm-phase5.md`
- [ ] `docs\releases\stage-norm-v3.4-option-b.md`
- [ ] `docs\releases\stage-norm-v3.4-review.md`
- [ ] `docs\releases\stage-normalization-v3.4.md`
- [ ] `docs\replit.md`
- [ ] `docs\RLS-DEVELOPMENT-GUIDE.md`
- [ ] `docs\RLS-SUMMARY.md`
- [ ] `docs\rollback-playbook.md`
- [ ] `docs\ROLLBACK.md`
- [ ] `docs\ROLLBACK_TRIGGERS.md`
- [ ] `docs\ROLLOUT_STRATEGY.md`
- [ ] `docs\runbook.md`
- [ ] `docs\runbooks\blue-green.md`
- [ ] `docs\runbooks\canary.md`
- [ ] `docs\runbooks\dr.md`
- [ ] `docs\runbooks\incident.md`
- [ ] `docs\runbooks\rollback.md`
- [ ] `docs\runbooks\stage-normalization-migration.md`
- [ ] `docs\runbooks\stage-normalization-rollout.md`
- [ ] `docs\runbooks\stage-validation.md`
- [ ] `docs\runbooks\synthetic-monitoring.md`
- [ ] `docs\runbooks\synthetics-debug.md`
- [ ] `docs\SAFETY_CHECK_REPORT.md`
- [ ] `docs\SCENARIO_ANALYSIS_IMPLEMENTATION_STATUS.md`
- [ ] `docs\SCENARIO_ANALYSIS_STABILITY_REVIEW.md`
- [ ] `docs\SCENARIO_ANALYSIS_SUMMARY.md`
- [ ] `docs\SCENARIO_DEPLOY_GUIDE.md`
- [ ] `docs\schema.md`
- [ ] `docs\schemas\README.md`
- [ ] `docs\schemas\schema-helpers-integration.md`
- [ ] `docs\schemas\schema-mapping.md`
- [ ] `docs\security\CODACY_REMEDIATION_2025.md`
- [ ] `docs\security\cve-exceptions.md`
- [ ] `docs\SESSION-5-PHASE-1D-KICKOFF.md`
- [ ] `docs\SETUP_NOTES.md`
- [ ] `docs\skills-application-log.md`
- [ ] `docs\skills-application-synthesis.md`
- [ ] `docs\SLO.md`
- [ ] `docs\sprint-g2c-automation-kickoff.md`
- [ ] `docs\sprint-g2c-backlog.md`
- [ ] `docs\sprint-g2c-ceremony-calendar.md`
- [ ] `docs\sprint-g2c-master-checklist.md`
- [ ] `docs\sprint-g2c-planning-agenda.md`
- [ ] `docs\sprint-g2c-sanity-check.md`
- [ ] `docs\sprint-g2c-stakeholder-summary.md`
- [ ] `docs\stage-normalization-scripts.md`
- [ ] `docs\stage-normalization-v3.4.md`
- [ ] `docs\stakeholder-memo.md`
- [ ] `docs\standards.md`
- [ ] `docs\strategies\PHOENIX-PLAN-2025-11-30.md`
- [ ] `docs\templates\design-system-template.md`
- [ ] `docs\templates\feature-flow-template.md`
- [ ] `docs\templates\README.md`
- [ ] `docs\test-improvement-status.md`
- [ ] `docs\type-safety-action-plan.md`
- [ ] `docs\type-safety-migration.md`
- [ ] `docs\type-safety-progress-report.md`
- [ ] `docs\TYPESCRIPT_BASELINE.md`
- [ ] `docs\validation\DeterministicReserveEngine.md`
- [ ] `docs\validation\stage-validation-patched.md`
- [ ] `docs\validation\stage-validation-v3.md`
- [ ] `docs\VALIDATION-FRAMEWORK-IMPLEMENTATION.md`
- [ ] `docs\VERIFICATION_CHECKLIST.md`
- [ ] `docs\VERIFICATION_SUMMARY.md`
- [ ] `docs\WEEK1_VALIDATION_HANDOFF_MEMO.md`
- [ ] `docs\WINDOWS_NODE_CORRUPTION_PREVENTION.md`
- [ ] `docs\wizard\COMPLETION_SUMMARY.md`
- [ ] `docs\wizard\MIGRATION_GUIDE.md`
- [ ] `docs\wizard\modeling-wizard-design.md`
- [ ] `docs\wizard\RESERVES_CARD_IMPROVEMENTS.md`
- [ ] `docs\wizard\WIZARD_INTEGRATION.md`
- [ ] `docs\wizard-calculations-integration.md`
- [ ] `docs\WIZARD_RESERVE_BRIDGE_IMPLEMENTATION.md`
- [ ] `docs\workflows\CONSOLIDATION_FINAL_VALIDATED.md`
- [ ] `docs\workflows\CONSOLIDATION_PLAN_FINAL.md`
- [ ] `docs\workflows\CONSOLIDATION_PLAN_V2.md`
- [ ] `docs\workflows\CONSOLIDATION_PLAN_V3_FINAL.md`
- [ ] `docs\workflows\PAIRED-AGENT-VALIDATION.md`
- [ ] `docs\workflows\PRODUCTION_SCRIPTS.md`
- [ ] `docs\workflows\README.md`
- [ ] `docs\WSL2_BUILD_TEST.md`
- [ ] `docs\xirr-excel-validation.md`
- [ ] `docs\xirr-golden-set-addition-summary.md`
- [ ] `docs\xirr-golden-set-migration-plan.md`
- [ ] `docs\zen-mcp-integration-summary.md`
- [ ] `docs\ZENCODER_INTEGRATION.md`
- [ ] `docs\_generated\staleness-report.md`
- [ ] `cheatsheets\agent-architecture.md`
- [ ] `cheatsheets\agent-memory\database-expert-schema-tdd.md`
- [ ] `cheatsheets\agent-memory-integration.md`
- [ ] `cheatsheets\ai-code-review.md`
- [ ] `cheatsheets\anti-pattern-prevention.md`
- [ ] `cheatsheets\api.md`
- [ ] `cheatsheets\capability-checklist.md`
- [ ] `cheatsheets\claude-code-best-practices.md`
- [ ] `cheatsheets\claude-commands.md`
- [ ] `cheatsheets\claude-md-guidelines.md`
- [ ] `cheatsheets\coding-pairs-playbook.md`
- [ ] `cheatsheets\command-summary.md`
- [ ] `cheatsheets\correct-workflow-example.md`
- [ ] `cheatsheets\daily-workflow.md`
- [ ] `cheatsheets\document-review-workflow.md`
- [ ] `cheatsheets\documentation-validation.md`
- [ ] `cheatsheets\emoji-free-documentation.md`
- [ ] `cheatsheets\evaluator-optimizer-workflow.md`
- [ ] `cheatsheets\exact-optional-property-types.md`
- [ ] `cheatsheets\extended-thinking.md`
- [ ] `cheatsheets\init-vs-update.md`
- [ ] `cheatsheets\memory-commands.md`
- [ ] `cheatsheets\memory-commit-strategy.md`
- [ ] `cheatsheets\memory-patterns.md`
- [ ] `cheatsheets\multi-agent-orchestration.md`
- [ ] `cheatsheets\pr-merge-verification.md`
- [ ] `cheatsheets\pr-review-workflow.md`
- [ ] `cheatsheets\prompt-improver-hook.md`
- [ ] `cheatsheets\react-performance-patterns.md`
- [ ] `cheatsheets\service-testing-patterns.md`
- [ ] `cheatsheets\testing.md`
- [ ] `.claude\agents\PHOENIX-AGENTS.md`
- [ ] `.claude\ANTI-DRIFT-CHECKLIST.md`
- [ ] `.claude\commands\catalog-tooling.md`
- [ ] `.claude\commands\enable-agent-memory.md`
- [ ] `.claude\commands\evaluate-tools.md`
- [ ] `.claude\commands\session-start.md`
- [ ] `.claude\PHOENIX-TOOL-ROUTING.md`
- [ ] `.claude\PROJECT-UNDERSTANDING.md`
- [ ] `.claude\skills\ai-model-selection.md`
- [ ] `.claude\skills\analogical-thinking.md`
- [ ] `.claude\skills\api-design-principles.md`
- [ ] `.claude\skills\architecture-patterns.md`
- [ ] `.claude\skills\brainstorming.md`
- [ ] `.claude\skills\continuous-improvement.md`
- [ ] `.claude\skills\dispatching-parallel-agents.md`
- [ ] `.claude\skills\extended-thinking-framework.md`
- [ ] `.claude\skills\integration-with-other-skills.md`
- [ ] `.claude\skills\inversion-thinking.md`
- [ ] `.claude\skills\iterative-improvement.md`
- [ ] `.claude\skills\memory-management.md`
- [ ] `.claude\skills\multi-model-consensus.md`
- [ ] `.claude\skills\notebooklm.md`
- [ ] `.claude\skills\pattern-recognition.md`
- [ ] `.claude\skills\prompt-caching-usage.md`
- [ ] `.claude\skills\README.md`
- [ ] `.claude\skills\root-cause-tracing.md`
- [ ] `.claude\skills\systematic-debugging.md`
- [ ] `.claude\skills\task-decomposition.md`
- [ ] `.claude\skills\writing-plans.md`
- [ ] `.claude\skills\xlsx.md`
- [ ] `.claude\WORKFLOW.md`
=======
- [ ] `triage-interleaved-thinking-failures.md`
- [ ] `docs/.templates/DEPRECATION-HEADER.md`
- [ ] `docs/.templates/DOC-FRONTMATTER-SCHEMA.md`
- [ ] `docs/ADR-00X-resilience-circuit-breaker.md`
- [ ] `docs/ADR-015-XIRR-BOUNDED-RATES.md`
- [ ] `docs/ANALYTICS_IMPLEMENTATION.md`
- [ ] `docs/BUILD_READINESS.md`
- [ ] `docs/CI_GATING_TEST.md`
- [ ] `docs/CLEANUP_PR_BODY.md`
- [ ] `docs/CLEANUP_PR_TEMPLATE.md`
- [ ] `docs/COMMIT_REVIEW.md`
- [ ] `docs/CONFIG_CONSOLIDATION_SUMMARY.md`
- [ ] `docs/CONSOLIDATION_LEARNINGS.md`
- [ ] `docs/CRITICAL_OPTIMIZATIONS.md`
- [ ] `docs/DECISIONS.md`
- [ ] `docs/DELIVERY_PLAYBOOK.md`
- [ ] `docs/DEPLOYMENT.md`
- [ ] `docs/DEPLOYMENT_RUNBOOK.md`
- [ ] `docs/DEVELOPMENT_STRATEGY.md`
- [ ] `docs/HANDOFF_JCURVE_IMPLEMENTATION.md`
- [ ] `docs/Handoff-Memo-Phase-1-Validation.md`
- [ ] `docs/IDEMPOTENCY_GUIDE.md`
- [ ] `docs/INCIDENT_RESPONSE.md`
- [ ] `docs/INFRASTRUCTURE_REMEDIATION.md`
- [ ] `docs/INTEGRATION_PR_CHECKLIST.md`
- [ ] `docs/METRICS_LIMITATIONS_MVP.md`
- [ ] `docs/METRICS_OPERATOR_RUNBOOK.md`
- [ ] `docs/MIGRATION_GUIDE_DB_CIRCUIT.md`
- [ ] `docs/MILESTONE-XIRR-PHASE0-COMPLETE.md`
- [ ] `docs/MULTI-AI-DEVELOPMENT-WORKFLOW.md`
- [ ] `docs/NAV_TREATMENT.md`
- [ ] `docs/OPERATOR_RUNBOOK.md`
- [ ] `docs/OPTIMIZED_ROADMAP.md`
- [ ] `docs/OSS_INTEGRATION_SUMMARY.md`
- [ ] `docs/PHASE-1C-COMPLETION-REPORT.md`
- [ ] `docs/PHASE-1D-CHECKPOINT.md`
- [ ] `docs/PHASE-1D-STATUS.md`
- [ ] `docs/PHASE1A-XIRR-COMPLETE.md`
- [ ] `docs/PHASE1B-ASSEMBLY-INSTRUCTIONS.md`
- [ ] `docs/PHASE1B-FEES-COMPLETE.md`
- [ ] `docs/PHASE1B-FEES-IN-PROGRESS.md`
- [ ] `docs/PHASE1B-TRUTH-CASES-REFERENCE.md`
- [ ] `docs/PHASE1_INTEGRATION_SUMMARY.md`
- [ ] `docs/PHOENIX-PHASE0-CONTINUATION-KICKOFF.md`
- [ ] `docs/PHOENIX-SOT/deferred-vesting-plan.md`
- [ ] `docs/PHOENIX-SOT/execution-plan-v2.34.md`
- [ ] `docs/PHOENIX-SOT/mcp-tools-guide.md`
- [ ] `docs/PHOENIX-SOT/prompt-templates.md`
- [ ] `docs/PHOENIX-SOT/skills-overview.md`
- [ ] `docs/PORTFOLIO_TABS_ARCHITECTURE.md`
- [ ] `docs/PRODUCTION_CHECKLIST.md`
- [ ] `docs/PROPOSAL_WORKFLOW_SUMMARY.md`
- [ ] `docs/PR_DESCRIPTION.md`
- [ ] `docs/PR_INTEGRATION_PLAN.md`
- [ ] `docs/PR_NOTES/CODACY_JCURVE_NOTE.md`
- [ ] `docs/RATE_LIMITING_SUMMARY.md`
- [ ] `docs/RLS-DEVELOPMENT-GUIDE.md`
- [ ] `docs/RLS-SUMMARY.md`
- [ ] `docs/ROLLBACK.md`
- [ ] `docs/ROLLBACK_TRIGGERS.md`
- [ ] `docs/ROLLOUT_STRATEGY.md`
- [ ] `docs/SAFETY_CHECK_REPORT.md`
- [ ] `docs/SCENARIO_ANALYSIS_IMPLEMENTATION_STATUS.md`
- [ ] `docs/SCENARIO_ANALYSIS_STABILITY_REVIEW.md`
- [ ] `docs/SCENARIO_ANALYSIS_SUMMARY.md`
- [ ] `docs/SCENARIO_DEPLOY_GUIDE.md`
- [ ] `docs/SESSION-5-PHASE-1D-KICKOFF.md`
- [ ] `docs/SETUP_NOTES.md`
- [ ] `docs/SLO.md`
- [ ] `docs/TYPESCRIPT_BASELINE.md`
- [ ] `docs/VALIDATION-FRAMEWORK-IMPLEMENTATION.md`
- [ ] `docs/VERIFICATION_CHECKLIST.md`
- [ ] `docs/VERIFICATION_SUMMARY.md`
- [ ] `docs/WEEK1_VALIDATION_HANDOFF_MEMO.md`
- [ ] `docs/WINDOWS_NODE_CORRUPTION_PREVENTION.md`
- [ ] `docs/WIZARD_RESERVE_BRIDGE_IMPLEMENTATION.md`
- [ ] `docs/WSL2_BUILD_TEST.md`
- [ ] `docs/ZENCODER_INTEGRATION.md`
- [ ] `docs/action-plans/CODEX-FIXES-EXECUTION-SUMMARY.md`
- [ ] `docs/action-plans/CODEX-ISSUES-RESOLUTION-PLAN.md`
- [ ] `docs/adr/0001-evaluator-metrics.md`
- [ ] `docs/adr/0002-token-budgeting.md`
- [ ] `docs/adr/0003-streaming-architecture.md`
- [ ] `docs/adr/ADR-004-waterfall-names.md`
- [ ] `docs/adr/ADR-005-xirr-excel-parity.md`
- [ ] `docs/adr/ADR-006-fee-calculation-standards.md`
- [ ] `docs/adr/ADR-007-exit-recycling-policy.md`
- [ ] `docs/adr/ADR-008-capital-allocation-policy.md`
- [ ] `docs/adr/ADR-010-monte-carlo-validation-strategy.md`
- [ ] `docs/adr/ADR-011-stage-normalization-v2.md`
- [ ] `docs/adr/ADR-012-mem0-integration.md`
- [ ] `docs/adr/README.md`
- [ ] `docs/agent-2-mobile-executive-dashboard.md`
- [ ] `docs/ai-enhanced-components-guide.md`
- [ ] `docs/ai-optimization/AGENTS.md`
- [ ] `docs/ai-optimization/AI_AGENT_BACKTEST_FRAMEWORK.md`
- [ ] `docs/ai-optimization/AI_COLLABORATION_GUIDE.md`
- [ ] `docs/ai-optimization/AI_ORCHESTRATOR_IMPLEMENTATION.md`
- [ ] `docs/ai-optimization/BACKTEST_QUICKSTART.md`
- [ ] `docs/ai-optimization/CODEX-REVIEW-AGENT-SETUP.md`
- [ ] `docs/ai-optimization/CODEX_AGENT_MIGRATION.md`
- [ ] `docs/ai-optimization/MULTI_AI_REVIEW_SYNTHESIS.md`
- [ ] `docs/analysis/perf-watch-memoization-root-cause.md`
- [ ] `docs/analysis/strategic-review-2025-11-27/00-INDEX.md`
- [ ] `docs/analysis/strategic-review-2025-11-27/01-EXECUTIVE-SUMMARY.md`
- [ ] `docs/analysis/strategic-review-2025-11-27/02-PHASE1-PLAN-ANALYSIS.md`
- [ ] `docs/analysis/strategic-review-2025-11-27/03-PROJECT-UNDERSTANDING-ANALYSIS.md`
- [ ] `docs/analysis/strategic-review-2025-11-27/04-PHOENIX-STRATEGY-ANALYSIS.md`
- [ ] `docs/analysis/strategic-review-2025-11-27/05-CROSS-DOCUMENT-SYNTHESIS.md`
- [ ] `docs/analysis/strategic-review-2025-11-27/06-ACTION-PLAN.md`
- [ ] `docs/analysis/strategic-review-2025-11-27/07-METRICS-AND-VERIFICATION.md`
- [ ] `docs/analysis/strategic-review-2025-11-27/EVIDENCE-VALIDATION-REPORT.md`
- [ ] `docs/analysis/wizard-steps-pattern-analysis.md`
- [ ] `docs/api/architecture/portfolio-route-api.md`
- [ ] `docs/api/contracts/portfolio-route-v1.md`
- [ ] `docs/api/fund-allocations-phase1b.md`
- [ ] `docs/api/patterns/existing-route-patterns.md`
- [ ] `docs/api/testing/portfolio-route-test-strategy.md`
- [ ] `docs/array-safety-adoption-guide.md`
- [ ] `docs/auth/RS256-SETUP.md`
- [ ] `docs/behavioral-specs/time-travel-analytics-service-specs.md`
- [ ] `docs/chaos/catalog.md`
- [ ] `docs/chaos-and-retention.md`
- [ ] `docs/chaos-engineering/QUICK-REFERENCE.md`
- [ ] `docs/chaos-engineering/README.md`
- [ ] `docs/chaos-engineering/RLS-CHAOS-TESTING-PLAN.md`
- [ ] `docs/chaos-engineering/RLS-GAME-DAY-RUNBOOK.md`
- [ ] `docs/chaos-engineering/RLS-MONITORING-SPECS.md`
- [ ] `docs/chart-migration-decision.md`
- [ ] `docs/circuit-notion-checklist.md`
- [ ] `docs/code-review/CODEX-BOT-FINDINGS-SUMMARY.md`
- [ ] `docs/commands-and-plugins-inventory.md`
- [ ] `docs/components/NumericInput.md`
- [ ] `docs/components/reallocation-tab-implementation.md`
- [ ] `docs/components/reserve-adapter-integration.md`
- [ ] `docs/components/reserve-engine-architecture.md`
- [ ] `docs/components/reserve-engine-delivery.md`
- [ ] `docs/components/reserve-engine-spec.md`
- [ ] `docs/components/worker-implementation.md`
- [ ] `docs/contracts/parallel-foundation.md`
- [ ] `docs/contracts/selector-contract-readme.md`
- [ ] `docs/database/MULTI-TENANT-RLS-INFRASTRUCTURE.md`
- [ ] `docs/debugging/profiling-playbook.md`
- [ ] `docs/debugging/triage-guide.md`
- [ ] `docs/deployment/CODEX-FIXES-DEPLOYMENT-STATUS.md`
- [ ] `docs/deployment/ROLLBACK_PLAN.md`
- [ ] `docs/deployment/STAGING_CHECKLIST.md`
- [ ] `docs/deployment/STAGING_DEPLOYMENT_SUMMARY.md`
- [ ] `docs/deployment/STAGING_METRICS.md`
- [ ] `docs/deployment/vercel-setup.md`
- [ ] `docs/deployment-audit.md`
- [ ] `docs/dev/foreach-fix-improved.md`
- [ ] `docs/dev/foreach-fix.md`
- [ ] `docs/dev/wsl2-quickstart.md`
- [ ] `docs/dev-environment-reset.md`
- [ ] `docs/development/windows-setup.md`
- [ ] `docs/enhanced-design-system-guide.md`
- [ ] `docs/extended-thinking-integration.md`
- [ ] `docs/fail-open-close-matrix.md`
- [ ] `docs/failure-triage.md`
- [ ] `docs/feature-flags.md`
- [ ] `docs/fixes/PR-112-MANAGEMENT-FEE-HORIZON-FIX.md`
- [ ] `docs/fixes/vercel-sidecar-ci-fix.md`
- [ ] `docs/fixes/vite-build-vercel-fix.md`
- [ ] `docs/forecasting/CALIBRATION_GUIDE.md`
- [ ] `docs/forecasting/power-law-implementation.md`
- [ ] `docs/forecasting/streaming-monte-carlo-migration.md`
- [ ] `docs/fund-allocation-phase1b.md`
- [ ] `docs/gates/GATE_TRACKING.md`
- [ ] `docs/gates/RACI_MATRIX.md`
- [ ] `docs/governance/abort-matrix.md`
- [ ] `docs/governance/decision-log.md`
- [ ] `docs/governance/risk-matrix.md`
- [ ] `docs/governance/sync-point-failure-plans.md`
- [ ] `docs/ia-consolidation-strategy.md`
- [ ] `docs/integration/SCHEMA-MIGRATION-PLAN.md`
- [ ] `docs/integration/mem0-integration.md`
- [ ] `docs/integration/upstash-setup.md`
- [ ] `docs/internal/WEEK46-VALIDATION-NOTES.md`
- [ ] `docs/internal/architecture/state-flow.md`
- [ ] `docs/internal/checklists/definition-of-done.md`
- [ ] `docs/internal/checklists/self-review.md`
- [ ] `docs/internal/database/01-overview.md`
- [ ] `docs/internal/database/02-patterns.md`
- [ ] `docs/internal/database/03-optimization.md`
- [ ] `docs/internal/index.md`
- [ ] `docs/internal/validation/01-overview.md`
- [ ] `docs/internal/validation/02-zod-patterns.md`
- [ ] `docs/internal/validation/03-type-system.md`
- [ ] `docs/internal/validation/04-integration.md`
- [ ] `docs/iterations/ALIGNMENT-STATUS.md`
- [ ] `docs/iterations/IMPLEMENTATION-STATUS.md`
- [ ] `docs/iterations/PR2-PROGRESS.md`
- [ ] `docs/iterations/PRE-TEST-HARDENING.md`
- [ ] `docs/iterations/REVIEW-ACTION-PLAN.md`
- [ ] `docs/iterations/STRATEGY-SUMMARY.md`
- [ ] `docs/iterations/iteration-a-implementation-guide.md`
- [ ] `docs/metrics-meanings.md`
- [ ] `docs/notebooklm-sources/PHASE2-COMPLETE.md`
- [ ] `docs/notebooklm-sources/capital-allocation.md`
- [ ] `docs/notebooklm-sources/cohorts/01-overview.md`
- [ ] `docs/notebooklm-sources/cohorts/02-metrics.md`
- [ ] `docs/notebooklm-sources/cohorts/03-analysis.md`
- [ ] `docs/notebooklm-sources/exit-recycling.md`
- [ ] `docs/notebooklm-sources/fees.md`
- [ ] `docs/notebooklm-sources/monte-carlo/01-overview.md`
- [ ] `docs/notebooklm-sources/monte-carlo/02-simulation.md`
- [ ] `docs/notebooklm-sources/monte-carlo/03-statistics.md`
- [ ] `docs/notebooklm-sources/monte-carlo/04-validation.md`
- [ ] `docs/notebooklm-sources/pacing/01-overview.md`
- [ ] `docs/notebooklm-sources/pacing/02-strategies.md`
- [ ] `docs/notebooklm-sources/pacing/03-integration.md`
- [ ] `docs/notebooklm-sources/pacing/VALIDATION-NOTES.md`
- [ ] `docs/notebooklm-sources/reserves/01-overview.md`
- [ ] `docs/notebooklm-sources/reserves/02-algorithms.md`
- [ ] `docs/notebooklm-sources/reserves/03-examples.md`
- [ ] `docs/notebooklm-sources/reserves/04-integration.md`
- [ ] `docs/notebooklm-sources/waterfall.md`
- [ ] `docs/notebooklm-sources/xirr.md`
- [ ] `docs/npm-bin-resolution-investigation.md`
- [ ] `docs/observability/EDITORIAL-V2-CHANGELOG.md`
- [ ] `docs/observability/README.md`
- [ ] `docs/observability/ai-metrics.md`
- [ ] `docs/observability/archive/2025-10-06/pr-113-auth-comment-v1.md`
- [ ] `docs/observability/archive/2025-10-06/pr-113-fundcalc-comment-v1.md`
- [ ] `docs/observability/archive/2025-10-06/pr-113-merge-review-final-v1.md`
- [ ] `docs/observability/archive/2025-10-06/pr-113-review-v1.md`
- [ ] `docs/observability/archive/2025-10-06/pr-113-split-instructions-v1.md`
- [ ] `docs/observability/archive/2025-10-06/pr-113-summary-v1.md`
- [ ] `docs/observability/auth-comment.md`
- [ ] `docs/observability/business-kpis.md`
- [ ] `docs/observability/fundcalc-comment.md`
- [ ] `docs/observability/rum.md`
- [ ] `docs/observability/split-plan-comment.md`
- [ ] `docs/observability.md`
- [ ] `docs/perf-baseline.md`
- [ ] `docs/performance-logging-automation.md`
- [ ] `docs/phase0-validation-report.md`
- [ ] `docs/phase0-xirr-analysis-eda20590.md`
- [ ] `docs/phase1-1-1-analysis.md`
- [ ] `docs/phase1-2-completion-report.md`
- [ ] `docs/phase1-2-investigation-summary.md`
- [ ] `docs/phase1-2-session-handoff.md`
- [ ] `docs/phase1-implementation-summary.md`
- [ ] `docs/phase1-next-session-handoff.md`
- [ ] `docs/phase1-xirr-baseline-heatmap.md`
- [ ] `docs/phase1-xirr-waterfall-roadmap.md`
- [ ] `docs/phase1b-waterfall-evaluator-hardening.md`
- [ ] `docs/phase2 docs/CHECKLIST-Phase2.md`
- [ ] `docs/phase2 docs/PR_BODY-Phase2.md`
- [ ] `docs/phase2 docs/README.md`
- [ ] `docs/phase2 docs/STRATEGY-Phase2-CapitalAllocation.md`
- [ ] `docs/phoenix-v2.32-command-enhancements.md`
- [ ] `docs/plans/xstate-persistence-implementation.md`
- [ ] `docs/policies/feasibility-constraints.md`
- [ ] `docs/portfolio-construction-modeling.md`
- [ ] `docs/portfolio-intelligence-systems-technical-memo.md`
- [ ] `docs/power-law-integration.md`
- [ ] `docs/prd.md`
- [ ] `docs/processes/AUTOMATION_GUIDE.md`
- [ ] `docs/processes/COMMIT_LOG.md`
- [ ] `docs/processes/CONTRIBUTING.md`
- [ ] `docs/processes/DEPLOYMENT_COMPLETE.md`
- [ ] `docs/processes/DEPLOYMENT_TODO.md`
- [ ] `docs/processes/FINAL_VALIDATION.md`
- [ ] `docs/processes/GITHUB_COMMIT_GUIDE.md`
- [ ] `docs/processes/GITHUB_SETUP.md`
- [ ] `docs/processes/PEER_REVIEW.md`
- [ ] `docs/processes/PIPELINE_SCHEMA_COMPLETE.md`
- [ ] `docs/processes/PIPELINE_TODO.md`
- [ ] `docs/processes/PRE_PUSH_CHECKLIST.md`
- [ ] `docs/processes/TEAM_SETUP.md`
- [ ] `docs/processes/code-review-checklist.md`
- [ ] `docs/production-deployment-checklist.md`
- [ ] `docs/reallocation-api-quickstart.md`
- [ ] `docs/references/attached_assets/1-general_1752964042172.md`
- [ ] `docs/references/attached_assets/2-sector-profiles_1752964042178.md`
- [ ] `docs/references/attached_assets/3-allocations_1752964042179.md`
- [ ] `docs/references/attached_assets/4-fees-expenses_1752964042179.md`
- [ ] `docs/references/attached_assets/5-exit-recycling_1752964042179.md`
- [ ] `docs/references/attached_assets/6-waterfall_1752964042180.md`
- [ ] `docs/references/attached_assets/7-limited-partners_1752964042180.md`
- [ ] `docs/references/attached_assets/README_1752917121255.md`
- [ ] `docs/references/attached_assets/README_1752964042182.md`
- [ ] `docs/references/attached_assets/content-1752982029235.md`
- [ ] `docs/references/attached_assets/content-1752988962282.md`
- [ ] `docs/references/capital-allocation-follow-on.md`
- [ ] `docs/references/claude-agent-engines.md`
- [ ] `docs/references/claude-agent-integration.md`
- [ ] `docs/references/claude-agent-schema.md`
- [ ] `docs/references/claude-agent-testing.md`
- [ ] `docs/references/replit.md`
- [ ] `docs/references/seed-cases-ca-007-020.md`
- [ ] `docs/release/compat-matrix.md`
- [ ] `docs/releases/SlackBatchAPI-v1.0.0.md`
- [ ] `docs/releases/stage-norm-phase4.md`
- [ ] `docs/releases/stage-norm-phase5.md`
- [ ] `docs/releases/stage-norm-v3.4-option-b.md`
- [ ] `docs/releases/stage-norm-v3.4-review.md`
- [ ] `docs/releases/stage-normalization-v3.4.md`
- [ ] `docs/replit.md`
- [ ] `docs/rollback-playbook.md`
- [ ] `docs/runbook.md`
- [ ] `docs/runbooks/blue-green.md`
- [ ] `docs/runbooks/canary.md`
- [ ] `docs/runbooks/dr.md`
- [ ] `docs/runbooks/incident.md`
- [ ] `docs/runbooks/rollback.md`
- [ ] `docs/runbooks/stage-normalization-migration.md`
- [ ] `docs/runbooks/stage-normalization-rollout.md`
- [ ] `docs/runbooks/stage-validation.md`
- [ ] `docs/runbooks/synthetic-monitoring.md`
- [ ] `docs/runbooks/synthetics-debug.md`
- [ ] `docs/schema.md`
- [ ] `docs/schemas/README.md`
- [ ] `docs/schemas/schema-helpers-integration.md`
- [ ] `docs/schemas/schema-mapping.md`
- [ ] `docs/security/CODACY_REMEDIATION_2025.md`
- [ ] `docs/security/cve-exceptions.md`
- [ ] `docs/skills-application-log.md`
- [ ] `docs/skills-application-synthesis.md`
- [ ] `docs/sprint-g2c-automation-kickoff.md`
- [ ] `docs/sprint-g2c-backlog.md`
- [ ] `docs/sprint-g2c-ceremony-calendar.md`
- [ ] `docs/sprint-g2c-master-checklist.md`
- [ ] `docs/sprint-g2c-planning-agenda.md`
- [ ] `docs/sprint-g2c-sanity-check.md`
- [ ] `docs/sprint-g2c-stakeholder-summary.md`
- [ ] `docs/stage-normalization-scripts.md`
- [ ] `docs/stage-normalization-v3.4.md`
- [ ] `docs/stakeholder-memo.md`
- [ ] `docs/standards.md`
- [ ] `docs/strategies/PHOENIX-PLAN-2025-11-30.md`
- [ ] `docs/templates/README.md`
- [ ] `docs/templates/design-system-template.md`
- [ ] `docs/templates/feature-flow-template.md`
- [ ] `docs/test-improvement-status.md`
- [ ] `docs/type-safety-action-plan.md`
- [ ] `docs/type-safety-migration.md`
- [ ] `docs/type-safety-progress-report.md`
- [ ] `docs/validation/DeterministicReserveEngine.md`
- [ ] `docs/validation/stage-validation-patched.md`
- [ ] `docs/validation/stage-validation-v3.md`
- [ ] `docs/wizard/COMPLETION_SUMMARY.md`
- [ ] `docs/wizard/MIGRATION_GUIDE.md`
- [ ] `docs/wizard/RESERVES_CARD_IMPROVEMENTS.md`
- [ ] `docs/wizard/WIZARD_INTEGRATION.md`
- [ ] `docs/wizard/modeling-wizard-design.md`
- [ ] `docs/wizard-calculations-integration.md`
- [ ] `docs/workflows/CONSOLIDATION_FINAL_VALIDATED.md`
- [ ] `docs/workflows/CONSOLIDATION_PLAN_FINAL.md`
- [ ] `docs/workflows/CONSOLIDATION_PLAN_V2.md`
- [ ] `docs/workflows/CONSOLIDATION_PLAN_V3_FINAL.md`
- [ ] `docs/workflows/PAIRED-AGENT-VALIDATION.md`
- [ ] `docs/workflows/PRODUCTION_SCRIPTS.md`
- [ ] `docs/workflows/README.md`
- [ ] `docs/xirr-excel-validation.md`
- [ ] `docs/xirr-golden-set-addition-summary.md`
- [ ] `docs/xirr-golden-set-migration-plan.md`
- [ ] `docs/zen-mcp-integration-summary.md`
- [ ] `cheatsheets/agent-architecture.md`
- [ ] `cheatsheets/agent-memory/database-expert-schema-tdd.md`
- [ ] `cheatsheets/agent-memory-integration.md`
- [ ] `cheatsheets/ai-code-review.md`
- [ ] `cheatsheets/anti-pattern-prevention.md`
- [ ] `cheatsheets/api.md`
- [ ] `cheatsheets/capability-checklist.md`
- [ ] `cheatsheets/claude-code-best-practices.md`
- [ ] `cheatsheets/claude-commands.md`
- [ ] `cheatsheets/claude-md-guidelines.md`
- [ ] `cheatsheets/coding-pairs-playbook.md`
- [ ] `cheatsheets/command-summary.md`
- [ ] `cheatsheets/correct-workflow-example.md`
- [ ] `cheatsheets/daily-workflow.md`
- [ ] `cheatsheets/document-review-workflow.md`
- [ ] `cheatsheets/documentation-validation.md`
- [ ] `cheatsheets/emoji-free-documentation.md`
- [ ] `cheatsheets/evaluator-optimizer-workflow.md`
- [ ] `cheatsheets/exact-optional-property-types.md`
- [ ] `cheatsheets/extended-thinking.md`
- [ ] `cheatsheets/init-vs-update.md`
- [ ] `cheatsheets/memory-commands.md`
- [ ] `cheatsheets/memory-commit-strategy.md`
- [ ] `cheatsheets/memory-patterns.md`
- [ ] `cheatsheets/multi-agent-orchestration.md`
- [ ] `cheatsheets/pr-merge-verification.md`
- [ ] `cheatsheets/pr-review-workflow.md`
- [ ] `cheatsheets/prompt-improver-hook.md`
- [ ] `cheatsheets/react-performance-patterns.md`
- [ ] `cheatsheets/service-testing-patterns.md`
- [ ] `cheatsheets/testing.md`
- [ ] `.claude/ANTI-DRIFT-CHECKLIST.md`
- [ ] `.claude/PHOENIX-TOOL-ROUTING.md`
- [ ] `.claude/PROJECT-UNDERSTANDING.md`
- [ ] `.claude/WORKFLOW.md`
- [ ] `.claude/agents/PHOENIX-AGENTS.md`
- [ ] `.claude/commands/catalog-tooling.md`
- [ ] `.claude/commands/enable-agent-memory.md`
- [ ] `.claude/commands/evaluate-tools.md`
- [ ] `.claude/commands/session-start.md`
- [ ] `.claude/skills/README.md`
- [ ] `.claude/skills/ai-model-selection.md`
- [ ] `.claude/skills/analogical-thinking.md`
- [ ] `.claude/skills/api-design-principles.md`
- [ ] `.claude/skills/architecture-patterns.md`
- [ ] `.claude/skills/brainstorming.md`
- [ ] `.claude/skills/continuous-improvement.md`
- [ ] `.claude/skills/dispatching-parallel-agents.md`
- [ ] `.claude/skills/extended-thinking-framework.md`
- [ ] `.claude/skills/integration-with-other-skills.md`
- [ ] `.claude/skills/inversion-thinking.md`
- [ ] `.claude/skills/iterative-improvement.md`
- [ ] `.claude/skills/memory-management.md`
- [ ] `.claude/skills/multi-model-consensus.md`
- [ ] `.claude/skills/notebooklm.md`
- [ ] `.claude/skills/pattern-recognition.md`
- [ ] `.claude/skills/prompt-caching-usage.md`
- [ ] `.claude/skills/root-cause-tracing.md`
- [ ] `.claude/skills/systematic-debugging.md`
- [ ] `.claude/skills/task-decomposition.md`
- [ ] `.claude/skills/writing-plans.md`
- [ ] `.claude/skills/xlsx.md`
>>>>>>> b9ab370a

---

_To fix staleness: Update `last_updated` field in document frontmatter._ _To set
owner: Add `owner` field in document frontmatter._ _See:
docs/.templates/DOC-FRONTMATTER-SCHEMA.md for schema details._<|MERGE_RESOLUTION|>--- conflicted
+++ resolved
@@ -1,41 +1,21 @@
 # Staleness Report
 
-<<<<<<< HEAD
-_Generated: 2025-12-13T00:53:11.037Z_ _Source: docs/DISCOVERY-MAP.source.yaml_
+_Generated: 2025-12-13T03:21:48.191Z_ _Source: docs/DISCOVERY-MAP.source.yaml_
 
 ## Summary
 
 | Metric              | Value |
 | ------------------- | ----- |
-| Total Documents     | 577   |
-| Stale Documents     | 572   |
-| Missing Frontmatter | 526   |
+| Total Documents     | 563   |
+| Stale Documents     | 558   |
+| Missing Frontmatter | 511   |
 
 ### By Status
 
 | Status  | Count |
 | ------- | ----- |
-| UNKNOWN | 572   |
+| UNKNOWN | 558   |
 | ACTIVE  | 5     |
-=======
-*Generated: 2025-12-13T03:21:48.191Z*
-*Source: docs/DISCOVERY-MAP.source.yaml*
-
-## Summary
-
-| Metric | Value |
-|--------|-------|
-| Total Documents | 563 |
-| Stale Documents | 558 |
-| Missing Frontmatter | 511 |
-
-### By Status
-
-| Status | Count |
-|--------|-------|
-| UNKNOWN | 558 |
-| ACTIVE | 5 |
->>>>>>> b9ab370a
 
 ## Stale Documents
 
@@ -94,11 +74,7 @@
 | `PHASE3-IMPLEMENTATION-HANDOFF-2025-11-06.md`            | Never        | 999      | No                   | Unassigned |
 | `PHASE3-KICKOFF-CHECKLIST.md`                            | Never        | 999      | YES - verify!        | Unassigned |
 
-<<<<<<< HEAD
-_...and 522 more stale documents._
-=======
-*...and 508 more stale documents.*
->>>>>>> b9ab370a
+_...and 508 more stale documents._
 
 ## Documents with Execution Claims (Need Verification)
 
@@ -137,96 +113,95 @@
 - [ ] **SESSION-HANDOFF-2025-11-17-PHASE0A-REVIEW.md** (999 days old)
 - [ ] **SESSION-HANDOFF-PHASE0-PORTFOLIO-2025-11-10.md** (999 days old)
 - [ ] **SESSION-HANDOFF-PORTFOLIO-PARALLEL-2025-11-10.md** (999 days old)
+- [ ] **UX_INTEGRATION_CONSENSUS.md** (999 days old)
 - [ ] **triage-interleaved-thinking-failures.md** (999 days old)
-- [ ] **UX_INTEGRATION_CONSENSUS.md** (999 days old)
-- [ ] **docs\action-plans\CODEX-FIXES-EXECUTION-SUMMARY.md** (999 days old)
-- [ ] **docs\action-plans\CODEX-ISSUES-RESOLUTION-PLAN.md** (999 days old)
-- [ ] **docs\adr\ADR-004-waterfall-names.md** (999 days old)
-- [ ] **docs\adr\ADR-005-xirr-excel-parity.md** (999 days old)
-- [ ] **docs\adr\ADR-008-capital-allocation-policy.md** (999 days old)
-- [ ] **docs\agent-2-mobile-executive-dashboard.md** (999 days old)
-- [ ] **docs\ai-optimization\AI_AGENT_BACKTEST_FRAMEWORK.md** (999 days old)
-- [ ] **docs\api\architecture\portfolio-route-api.md** (999 days old)
-- [ ] **docs\api\testing\portfolio-route-test-strategy.md** (999 days old)
-- [ ] **docs\behavioral-specs\time-travel-analytics-service-specs.md** (999 days
+- [ ] **docs/CLEANUP_PR_TEMPLATE.md** (999 days old)
+- [ ] **docs/CONSOLIDATION_LEARNINGS.md** (999 days old)
+- [ ] **docs/DECISIONS.md** (999 days old)
+- [ ] **docs/DEPLOYMENT.md** (999 days old)
+- [ ] **docs/DEVELOPMENT_STRATEGY.md** (999 days old)
+- [ ] **docs/Handoff-Memo-Phase-1-Validation.md** (999 days old)
+- [ ] **docs/INFRASTRUCTURE_REMEDIATION.md** (999 days old)
+- [ ] **docs/INTEGRATION_PR_CHECKLIST.md** (999 days old)
+- [ ] **docs/MILESTONE-XIRR-PHASE0-COMPLETE.md** (999 days old)
+- [ ] **docs/PHASE-1D-CHECKPOINT.md** (999 days old)
+- [ ] **docs/PHASE-1D-STATUS.md** (999 days old)
+- [ ] **docs/PRODUCTION_CHECKLIST.md** (999 days old)
+- [ ] **docs/PR_DESCRIPTION.md** (999 days old)
+- [ ] **docs/PR_INTEGRATION_PLAN.md** (999 days old)
+- [ ] **docs/RATE_LIMITING_SUMMARY.md** (999 days old)
+- [ ] **docs/SCENARIO_DEPLOY_GUIDE.md** (999 days old)
+- [ ] **docs/VERIFICATION_CHECKLIST.md** (999 days old)
+- [ ] **docs/WEEK1_VALIDATION_HANDOFF_MEMO.md** (999 days old)
+- [ ] **docs/action-plans/CODEX-FIXES-EXECUTION-SUMMARY.md** (999 days old)
+- [ ] **docs/action-plans/CODEX-ISSUES-RESOLUTION-PLAN.md** (999 days old)
+- [ ] **docs/adr/ADR-004-waterfall-names.md** (999 days old)
+- [ ] **docs/adr/ADR-005-xirr-excel-parity.md** (999 days old)
+- [ ] **docs/adr/ADR-008-capital-allocation-policy.md** (999 days old)
+- [ ] **docs/agent-2-mobile-executive-dashboard.md** (999 days old)
+- [ ] **docs/ai-optimization/AI_AGENT_BACKTEST_FRAMEWORK.md** (999 days old)
+- [ ] **docs/api/architecture/portfolio-route-api.md** (999 days old)
+- [ ] **docs/api/testing/portfolio-route-test-strategy.md** (999 days old)
+- [ ] **docs/behavioral-specs/time-travel-analytics-service-specs.md** (999 days
       old)
-- [ ] **docs\chaos-engineering\README.md** (999 days old)
-- [ ] **docs\chaos-engineering\RLS-CHAOS-TESTING-PLAN.md** (999 days old)
-- [ ] **docs\chart-migration-decision.md** (999 days old)
-- [ ] **docs\CLEANUP_PR_TEMPLATE.md** (999 days old)
-- [ ] **docs\CONSOLIDATION_LEARNINGS.md** (999 days old)
-- [ ] **docs\DECISIONS.md** (999 days old)
-- [ ] **docs\deployment\CODEX-FIXES-DEPLOYMENT-STATUS.md** (999 days old)
-- [ ] **docs\deployment\ROLLBACK_PLAN.md** (999 days old)
-- [ ] **docs\deployment\STAGING_CHECKLIST.md** (999 days old)
-- [ ] **docs\deployment\STAGING_DEPLOYMENT_SUMMARY.md** (999 days old)
-- [ ] **docs\deployment\STAGING_METRICS.md** (999 days old)
-- [ ] **docs\DEPLOYMENT.md** (999 days old)
-- [ ] **docs\DEVELOPMENT_STRATEGY.md** (999 days old)
-- [ ] **docs\failure-triage.md** (999 days old)
-- [ ] **docs\forecasting\power-law-implementation.md** (999 days old)
-- [ ] **docs\Handoff-Memo-Phase-1-Validation.md** (999 days old)
-- [ ] **docs\INFRASTRUCTURE_REMEDIATION.md** (999 days old)
-- [ ] **docs\integration\upstash-setup.md** (999 days old)
-- [ ] **docs\INTEGRATION_PR_CHECKLIST.md** (999 days old)
-- [ ] **docs\MILESTONE-XIRR-PHASE0-COMPLETE.md** (999 days old)
-- [ ] **docs\notebooklm-sources\reserves\01-overview.md** (999 days old)
-- [ ] **docs\notebooklm-sources\waterfall.md** (999 days old)
-- [ ] **docs\notebooklm-sources\xirr.md** (999 days old)
-- [ ] **docs\npm-bin-resolution-investigation.md** (999 days old)
-- [ ] **docs\observability\archive\2025-10-06\pr-113-auth-comment-v1.md** (999
+- [ ] **docs/chaos-engineering/README.md** (999 days old)
+- [ ] **docs/chaos-engineering/RLS-CHAOS-TESTING-PLAN.md** (999 days old)
+- [ ] **docs/chart-migration-decision.md** (999 days old)
+- [ ] **docs/deployment/CODEX-FIXES-DEPLOYMENT-STATUS.md** (999 days old)
+- [ ] **docs/deployment/ROLLBACK_PLAN.md** (999 days old)
+- [ ] **docs/deployment/STAGING_CHECKLIST.md** (999 days old)
+- [ ] **docs/deployment/STAGING_DEPLOYMENT_SUMMARY.md** (999 days old)
+- [ ] **docs/deployment/STAGING_METRICS.md** (999 days old)
+- [ ] **docs/failure-triage.md** (999 days old)
+- [ ] **docs/forecasting/power-law-implementation.md** (999 days old)
+- [ ] **docs/integration/upstash-setup.md** (999 days old)
+- [ ] **docs/notebooklm-sources/reserves/01-overview.md** (999 days old)
+- [ ] **docs/notebooklm-sources/waterfall.md** (999 days old)
+- [ ] **docs/notebooklm-sources/xirr.md** (999 days old)
+- [ ] **docs/npm-bin-resolution-investigation.md** (999 days old)
+- [ ] **docs/observability/EDITORIAL-V2-CHANGELOG.md** (999 days old)
+- [ ] **docs/observability/README.md** (999 days old)
+- [ ] **docs/observability/archive/2025-10-06/pr-113-auth-comment-v1.md** (999
       days old)
-- [ ] **docs\observability\archive\2025-10-06\pr-113-split-instructions-v1.md**
+- [ ] **docs/observability/archive/2025-10-06/pr-113-split-instructions-v1.md**
       (999 days old)
-- [ ] **docs\observability\archive\2025-10-06\pr-113-summary-v1.md** (999 days
+- [ ] **docs/observability/archive/2025-10-06/pr-113-summary-v1.md** (999 days
       old)
-- [ ] **docs\observability\EDITORIAL-V2-CHANGELOG.md** (999 days old)
-- [ ] **docs\observability\README.md** (999 days old)
-- [ ] **docs\PHASE-1D-CHECKPOINT.md** (999 days old)
-- [ ] **docs\PHASE-1D-STATUS.md** (999 days old)
-- [ ] **docs\phase0-validation-report.md** (999 days old)
-- [ ] **docs\phase0-xirr-analysis-eda20590.md** (999 days old)
-- [ ] **docs\phase1-1-1-analysis.md** (999 days old)
-- [ ] **docs\phase1-implementation-summary.md** (999 days old)
-- [ ] **docs\phase1-next-session-handoff.md** (999 days old)
-- [ ] **docs\phase1-xirr-baseline-heatmap.md** (999 days old)
-- [ ] **docs\phase1b-waterfall-evaluator-hardening.md** (999 days old)
-- [ ] **docs\phase2 docs\CHECKLIST-Phase2.md** (999 days old)
-- [ ] **docs\phase2 docs\STRATEGY-Phase2-CapitalAllocation.md** (999 days old)
-- [ ] **docs\plans\xstate-persistence-implementation.md** (999 days old)
-- [ ] **docs\processes\code-review-checklist.md** (999 days old)
-- [ ] **docs\processes\CONTRIBUTING.md** (999 days old)
-- [ ] **docs\PRODUCTION_CHECKLIST.md** (999 days old)
-- [ ] **docs\PR_DESCRIPTION.md** (999 days old)
-- [ ] **docs\PR_INTEGRATION_PLAN.md** (999 days old)
-- [ ] **docs\RATE_LIMITING_SUMMARY.md** (999 days old)
-- [ ] **docs\references\claude-agent-testing.md** (999 days old)
-- [ ] **docs\references\replit.md** (999 days old)
-- [ ] **docs\releases\stage-norm-phase5.md** (999 days old)
-- [ ] **docs\releases\stage-normalization-v3.4.md** (999 days old)
-- [ ] **docs\replit.md** (999 days old)
-- [ ] **docs\runbooks\synthetics-debug.md** (999 days old)
-- [ ] **docs\SCENARIO_DEPLOY_GUIDE.md** (999 days old)
-- [ ] **docs\schemas\schema-mapping.md** (999 days old)
-- [ ] **docs\skills-application-log.md** (999 days old)
-- [ ] **docs\sprint-g2c-backlog.md** (999 days old)
-- [ ] **docs\VERIFICATION_CHECKLIST.md** (999 days old)
-- [ ] **docs\WEEK1_VALIDATION_HANDOFF_MEMO.md** (999 days old)
-- [ ] **docs\workflows\CONSOLIDATION_FINAL_VALIDATED.md** (999 days old)
-- [ ] **docs\xirr-excel-validation.md** (999 days old)
-- [ ] **docs_generated\staleness-report.md** (999 days old)
-- [ ] **cheatsheets\daily-workflow.md** (999 days old)
-- [ ] **cheatsheets\emoji-free-documentation.md** (999 days old)
-- [ ] **cheatsheets\pr-merge-verification.md** (999 days old)
-- [ ] **.claude\agents\phoenix-precision-guardian.md** (999 days old)
-- [ ] **.claude\ANTI-DRIFT-CHECKLIST.md** (999 days old)
-- [ ] **.claude\commands\deploy-check.md** (999 days old)
-- [ ] **.claude\commands\fix-auto.md** (999 days old)
-- [ ] **.claude\commands\workflows.md** (999 days old)
-- [ ] **.claude\skills\dispatching-parallel-agents.md** (999 days old)
-- [ ] **.claude\skills\iterative-improvement.md** (999 days old)
-- [ ] **.claude\skills\README.md** (999 days old)
-- [ ] **.claude\skills\task-decomposition.md** (999 days old)
+- [ ] **docs/phase0-validation-report.md** (999 days old)
+- [ ] **docs/phase0-xirr-analysis-eda20590.md** (999 days old)
+- [ ] **docs/phase1-1-1-analysis.md** (999 days old)
+- [ ] **docs/phase1-implementation-summary.md** (999 days old)
+- [ ] **docs/phase1-next-session-handoff.md** (999 days old)
+- [ ] **docs/phase1-xirr-baseline-heatmap.md** (999 days old)
+- [ ] **docs/phase1b-waterfall-evaluator-hardening.md** (999 days old)
+- [ ] **docs/phase2 docs/CHECKLIST-Phase2.md** (999 days old)
+- [ ] **docs/phase2 docs/STRATEGY-Phase2-CapitalAllocation.md** (999 days old)
+- [ ] **docs/plans/xstate-persistence-implementation.md** (999 days old)
+- [ ] **docs/processes/CONTRIBUTING.md** (999 days old)
+- [ ] **docs/processes/code-review-checklist.md** (999 days old)
+- [ ] **docs/references/claude-agent-testing.md** (999 days old)
+- [ ] **docs/references/replit.md** (999 days old)
+- [ ] **docs/releases/stage-norm-phase5.md** (999 days old)
+- [ ] **docs/releases/stage-normalization-v3.4.md** (999 days old)
+- [ ] **docs/replit.md** (999 days old)
+- [ ] **docs/runbooks/synthetics-debug.md** (999 days old)
+- [ ] **docs/schemas/schema-mapping.md** (999 days old)
+- [ ] **docs/skills-application-log.md** (999 days old)
+- [ ] **docs/sprint-g2c-backlog.md** (999 days old)
+- [ ] **docs/workflows/CONSOLIDATION_FINAL_VALIDATED.md** (999 days old)
+- [ ] **docs/xirr-excel-validation.md** (999 days old)
+- [ ] **cheatsheets/daily-workflow.md** (999 days old)
+- [ ] **cheatsheets/emoji-free-documentation.md** (999 days old)
+- [ ] **cheatsheets/pr-merge-verification.md** (999 days old)
+- [ ] **.claude/ANTI-DRIFT-CHECKLIST.md** (999 days old)
+- [ ] **.claude/agents/phoenix-precision-guardian.md** (999 days old)
+- [ ] **.claude/commands/deploy-check.md** (999 days old)
+- [ ] **.claude/commands/fix-auto.md** (999 days old)
+- [ ] **.claude/commands/workflows.md** (999 days old)
+- [ ] **.claude/skills/README.md** (999 days old)
+- [ ] **.claude/skills/dispatching-parallel-agents.md** (999 days old)
+- [ ] **.claude/skills/iterative-improvement.md** (999 days old)
+- [ ] **.claude/skills/task-decomposition.md** (999 days old)
 
 ## Missing Frontmatter
 
@@ -314,7 +289,6 @@
 - [ ] `STABILIZATION-BUNDLE.md`
 - [ ] `STEP_2_AND_4_IMPROVEMENTS.md`
 - [ ] `SUPERPOWERS-INTEGRATION-SUMMARY.md`
-- [ ] `triage-interleaved-thinking-failures.md`
 - [ ] `TYPESCRIPT_ERRORS_REVIEW.md`
 - [ ] `ULTRA_COMPRESSED_PLAYBOOK.md`
 - [ ] `UNIFIED_METRICS_IMPLEMENTATION.md`
@@ -322,441 +296,6 @@
 - [ ] `VERCEL_ACCESS.md`
 - [ ] `VERCEL_SOLUTION.md`
 - [ ] `WEEK_1_FINAL_VALIDATED.md`
-<<<<<<< HEAD
-- [ ] `docs\.templates\DEPRECATION-HEADER.md`
-- [ ] `docs\.templates\DOC-FRONTMATTER-SCHEMA.md`
-- [ ] `docs\action-plans\CODEX-FIXES-EXECUTION-SUMMARY.md`
-- [ ] `docs\action-plans\CODEX-ISSUES-RESOLUTION-PLAN.md`
-- [ ] `docs\adr\0001-evaluator-metrics.md`
-- [ ] `docs\adr\0002-token-budgeting.md`
-- [ ] `docs\adr\0003-streaming-architecture.md`
-- [ ] `docs\adr\ADR-004-waterfall-names.md`
-- [ ] `docs\adr\ADR-005-xirr-excel-parity.md`
-- [ ] `docs\adr\ADR-006-fee-calculation-standards.md`
-- [ ] `docs\adr\ADR-007-exit-recycling-policy.md`
-- [ ] `docs\adr\ADR-008-capital-allocation-policy.md`
-- [ ] `docs\adr\ADR-010-monte-carlo-validation-strategy.md`
-- [ ] `docs\adr\ADR-011-stage-normalization-v2.md`
-- [ ] `docs\adr\ADR-012-mem0-integration.md`
-- [ ] `docs\adr\README.md`
-- [ ] `docs\ADR-00X-resilience-circuit-breaker.md`
-- [ ] `docs\ADR-015-XIRR-BOUNDED-RATES.md`
-- [ ] `docs\agent-2-mobile-executive-dashboard.md`
-- [ ] `docs\ai-enhanced-components-guide.md`
-- [ ] `docs\ai-optimization\AGENTS.md`
-- [ ] `docs\ai-optimization\AI_AGENT_BACKTEST_FRAMEWORK.md`
-- [ ] `docs\ai-optimization\AI_COLLABORATION_GUIDE.md`
-- [ ] `docs\ai-optimization\AI_ORCHESTRATOR_IMPLEMENTATION.md`
-- [ ] `docs\ai-optimization\BACKTEST_QUICKSTART.md`
-- [ ] `docs\ai-optimization\CODEX-REVIEW-AGENT-SETUP.md`
-- [ ] `docs\ai-optimization\CODEX_AGENT_MIGRATION.md`
-- [ ] `docs\ai-optimization\MULTI_AI_REVIEW_SYNTHESIS.md`
-- [ ] `docs\analysis\perf-watch-memoization-root-cause.md`
-- [ ] `docs\analysis\strategic-review-2025-11-27\00-INDEX.md`
-- [ ] `docs\analysis\strategic-review-2025-11-27\01-EXECUTIVE-SUMMARY.md`
-- [ ] `docs\analysis\strategic-review-2025-11-27\02-PHASE1-PLAN-ANALYSIS.md`
-- [ ] `docs\analysis\strategic-review-2025-11-27\03-PROJECT-UNDERSTANDING-ANALYSIS.md`
-- [ ] `docs\analysis\strategic-review-2025-11-27\04-PHOENIX-STRATEGY-ANALYSIS.md`
-- [ ] `docs\analysis\strategic-review-2025-11-27\05-CROSS-DOCUMENT-SYNTHESIS.md`
-- [ ] `docs\analysis\strategic-review-2025-11-27\06-ACTION-PLAN.md`
-- [ ] `docs\analysis\strategic-review-2025-11-27\07-METRICS-AND-VERIFICATION.md`
-- [ ] `docs\analysis\strategic-review-2025-11-27\EVIDENCE-VALIDATION-REPORT.md`
-- [ ] `docs\analysis\wizard-steps-pattern-analysis.md`
-- [ ] `docs\ANALYTICS_IMPLEMENTATION.md`
-- [ ] `docs\api\architecture\portfolio-route-api.md`
-- [ ] `docs\api\contracts\portfolio-route-v1.md`
-- [ ] `docs\api\fund-allocations-phase1b.md`
-- [ ] `docs\api\patterns\existing-route-patterns.md`
-- [ ] `docs\api\testing\portfolio-route-test-strategy.md`
-- [ ] `docs\archive\phoenix\PHOENIX-PHASE0-CONTINUATION-KICKOFF.md`
-- [ ] `docs\archive\phoenix\PHOENIX-PLAN-2025-11-30.md`
-- [ ] `docs\archive\phoenix\phoenix-v2.32-command-enhancements.md`
-- [ ] `docs\archive\README.md`
-- [ ] `docs\archive\remediation\QUICK_START.md`
-- [ ] `docs\archive\remediation\REMEDIATION_FALLBACK.md`
-- [ ] `docs\archive\remediation\REMEDIATION_SUMMARY.md`
-- [ ] `docs\archive\remediation\WINDOWS_NPX_WORKAROUND.md`
-- [ ] `docs\array-safety-adoption-guide.md`
-- [ ] `docs\auth\RS256-SETUP.md`
-- [ ] `docs\behavioral-specs\time-travel-analytics-service-specs.md`
-- [ ] `docs\BUILD_READINESS.md`
-- [ ] `docs\chaos\catalog.md`
-- [ ] `docs\chaos-and-retention.md`
-- [ ] `docs\chaos-engineering\QUICK-REFERENCE.md`
-- [ ] `docs\chaos-engineering\README.md`
-- [ ] `docs\chaos-engineering\RLS-CHAOS-TESTING-PLAN.md`
-- [ ] `docs\chaos-engineering\RLS-GAME-DAY-RUNBOOK.md`
-- [ ] `docs\chaos-engineering\RLS-MONITORING-SPECS.md`
-- [ ] `docs\chart-migration-decision.md`
-- [ ] `docs\circuit-notion-checklist.md`
-- [ ] `docs\CI_GATING_TEST.md`
-- [ ] `docs\CLEANUP_PR_BODY.md`
-- [ ] `docs\CLEANUP_PR_TEMPLATE.md`
-- [ ] `docs\code-review\CODEX-BOT-FINDINGS-SUMMARY.md`
-- [ ] `docs\commands-and-plugins-inventory.md`
-- [ ] `docs\COMMIT_REVIEW.md`
-- [ ] `docs\components\NumericInput.md`
-- [ ] `docs\components\reallocation-tab-implementation.md`
-- [ ] `docs\components\reserve-adapter-integration.md`
-- [ ] `docs\components\reserve-engine-architecture.md`
-- [ ] `docs\components\reserve-engine-delivery.md`
-- [ ] `docs\components\reserve-engine-spec.md`
-- [ ] `docs\components\worker-implementation.md`
-- [ ] `docs\CONFIG_CONSOLIDATION_SUMMARY.md`
-- [ ] `docs\CONSOLIDATION_LEARNINGS.md`
-- [ ] `docs\contracts\parallel-foundation.md`
-- [ ] `docs\contracts\selector-contract-readme.md`
-- [ ] `docs\CRITICAL_OPTIMIZATIONS.md`
-- [ ] `docs\database\MULTI-TENANT-RLS-INFRASTRUCTURE.md`
-- [ ] `docs\debugging\profiling-playbook.md`
-- [ ] `docs\debugging\triage-guide.md`
-- [ ] `docs\DECISIONS.md`
-- [ ] `docs\DELIVERY_PLAYBOOK.md`
-- [ ] `docs\deployment\CODEX-FIXES-DEPLOYMENT-STATUS.md`
-- [ ] `docs\deployment\MEMORY_PHASE2_DEPLOYMENT.md`
-- [ ] `docs\deployment\ROLLBACK_PLAN.md`
-- [ ] `docs\deployment\STAGING_CHECKLIST.md`
-- [ ] `docs\deployment\STAGING_DEPLOYMENT_SUMMARY.md`
-- [ ] `docs\deployment\STAGING_METRICS.md`
-- [ ] `docs\deployment\vercel-setup.md`
-- [ ] `docs\deployment-audit.md`
-- [ ] `docs\DEPLOYMENT.md`
-- [ ] `docs\DEPLOYMENT_RUNBOOK.md`
-- [ ] `docs\dev\async-iteration.md`
-- [ ] `docs\dev\foreach-fix-improved.md`
-- [ ] `docs\dev\foreach-fix.md`
-- [ ] `docs\dev\wsl2-quickstart.md`
-- [ ] `docs\dev-environment-reset.md`
-- [ ] `docs\development\windows-setup.md`
-- [ ] `docs\DEVELOPMENT_STRATEGY.md`
-- [ ] `docs\enhanced-design-system-guide.md`
-- [ ] `docs\extended-thinking-integration.md`
-- [ ] `docs\fail-open-close-matrix.md`
-- [ ] `docs\failure-triage.md`
-- [ ] `docs\feature-flags.md`
-- [ ] `docs\fixes\PR-112-MANAGEMENT-FEE-HORIZON-FIX.md`
-- [ ] `docs\fixes\vercel-sidecar-ci-fix.md`
-- [ ] `docs\fixes\vite-build-vercel-fix.md`
-- [ ] `docs\forecasting\CALIBRATION_GUIDE.md`
-- [ ] `docs\forecasting\power-law-implementation.md`
-- [ ] `docs\forecasting\streaming-monte-carlo-migration.md`
-- [ ] `docs\fund-allocation-phase1b.md`
-- [ ] `docs\gates\GATE_TRACKING.md`
-- [ ] `docs\gates\RACI_MATRIX.md`
-- [ ] `docs\governance\abort-matrix.md`
-- [ ] `docs\governance\decision-log.md`
-- [ ] `docs\governance\risk-matrix.md`
-- [ ] `docs\governance\sync-point-failure-plans.md`
-- [ ] `docs\Handoff-Memo-Phase-1-Validation.md`
-- [ ] `docs\HANDOFF_JCURVE_IMPLEMENTATION.md`
-- [ ] `docs\ia-consolidation-strategy.md`
-- [ ] `docs\IDEMPOTENCY_GUIDE.md`
-- [ ] `docs\INCIDENT_RESPONSE.md`
-- [ ] `docs\INFRASTRUCTURE_REMEDIATION.md`
-- [ ] `docs\integration\mem0-integration.md`
-- [ ] `docs\integration\SCHEMA-MIGRATION-PLAN.md`
-- [ ] `docs\integration\upstash-setup.md`
-- [ ] `docs\INTEGRATION_PR_CHECKLIST.md`
-- [ ] `docs\internal\architecture\state-flow.md`
-- [ ] `docs\internal\checklists\definition-of-done.md`
-- [ ] `docs\internal\checklists\self-review.md`
-- [ ] `docs\internal\database\01-overview.md`
-- [ ] `docs\internal\database\02-patterns.md`
-- [ ] `docs\internal\database\03-optimization.md`
-- [ ] `docs\internal\index.md`
-- [ ] `docs\internal\validation\01-overview.md`
-- [ ] `docs\internal\validation\02-zod-patterns.md`
-- [ ] `docs\internal\validation\03-type-system.md`
-- [ ] `docs\internal\validation\04-integration.md`
-- [ ] `docs\internal\WEEK46-VALIDATION-NOTES.md`
-- [ ] `docs\iterations\ALIGNMENT-STATUS.md`
-- [ ] `docs\iterations\IMPLEMENTATION-STATUS.md`
-- [ ] `docs\iterations\iteration-a-implementation-guide.md`
-- [ ] `docs\iterations\PR2-PROGRESS.md`
-- [ ] `docs\iterations\PRE-TEST-HARDENING.md`
-- [ ] `docs\iterations\REVIEW-ACTION-PLAN.md`
-- [ ] `docs\iterations\STRATEGY-SUMMARY.md`
-- [ ] `docs\metrics-meanings.md`
-- [ ] `docs\METRICS_LIMITATIONS_MVP.md`
-- [ ] `docs\METRICS_OPERATOR_RUNBOOK.md`
-- [ ] `docs\MIGRATION_GUIDE_DB_CIRCUIT.md`
-- [ ] `docs\MILESTONE-XIRR-PHASE0-COMPLETE.md`
-- [ ] `docs\MULTI-AI-DEVELOPMENT-WORKFLOW.md`
-- [ ] `docs\NAV_TREATMENT.md`
-- [ ] `docs\notebooklm-sources\capital-allocation.md`
-- [ ] `docs\notebooklm-sources\cohorts\01-overview.md`
-- [ ] `docs\notebooklm-sources\cohorts\02-metrics.md`
-- [ ] `docs\notebooklm-sources\cohorts\03-analysis.md`
-- [ ] `docs\notebooklm-sources\exit-recycling.md`
-- [ ] `docs\notebooklm-sources\fees.md`
-- [ ] `docs\notebooklm-sources\monte-carlo\01-overview.md`
-- [ ] `docs\notebooklm-sources\monte-carlo\02-simulation.md`
-- [ ] `docs\notebooklm-sources\monte-carlo\03-statistics.md`
-- [ ] `docs\notebooklm-sources\monte-carlo\04-validation.md`
-- [ ] `docs\notebooklm-sources\pacing\01-overview.md`
-- [ ] `docs\notebooklm-sources\pacing\02-strategies.md`
-- [ ] `docs\notebooklm-sources\pacing\03-integration.md`
-- [ ] `docs\notebooklm-sources\pacing\VALIDATION-NOTES.md`
-- [ ] `docs\notebooklm-sources\PHASE2-COMPLETE.md`
-- [ ] `docs\notebooklm-sources\reserves\01-overview.md`
-- [ ] `docs\notebooklm-sources\reserves\02-algorithms.md`
-- [ ] `docs\notebooklm-sources\reserves\03-examples.md`
-- [ ] `docs\notebooklm-sources\reserves\04-integration.md`
-- [ ] `docs\notebooklm-sources\waterfall.md`
-- [ ] `docs\notebooklm-sources\xirr.md`
-- [ ] `docs\npm-bin-resolution-investigation.md`
-- [ ] `docs\observability\ai-metrics.md`
-- [ ] `docs\observability\archive\2025-10-06\pr-113-auth-comment-v1.md`
-- [ ] `docs\observability\archive\2025-10-06\pr-113-fundcalc-comment-v1.md`
-- [ ] `docs\observability\archive\2025-10-06\pr-113-merge-review-final-v1.md`
-- [ ] `docs\observability\archive\2025-10-06\pr-113-review-v1.md`
-- [ ] `docs\observability\archive\2025-10-06\pr-113-split-instructions-v1.md`
-- [ ] `docs\observability\archive\2025-10-06\pr-113-summary-v1.md`
-- [ ] `docs\observability\auth-comment.md`
-- [ ] `docs\observability\business-kpis.md`
-- [ ] `docs\observability\EDITORIAL-V2-CHANGELOG.md`
-- [ ] `docs\observability\fundcalc-comment.md`
-- [ ] `docs\observability\README.md`
-- [ ] `docs\observability\rum.md`
-- [ ] `docs\observability\split-plan-comment.md`
-- [ ] `docs\observability.md`
-- [ ] `docs\OPERATOR_RUNBOOK.md`
-- [ ] `docs\OPTIMIZED_ROADMAP.md`
-- [ ] `docs\OSS_INTEGRATION_SUMMARY.md`
-- [ ] `docs\perf-baseline.md`
-- [ ] `docs\performance-logging-automation.md`
-- [ ] `docs\PHASE-1C-COMPLETION-REPORT.md`
-- [ ] `docs\PHASE-1D-CHECKPOINT.md`
-- [ ] `docs\PHASE-1D-STATUS.md`
-- [ ] `docs\phase0-validation-report.md`
-- [ ] `docs\phase0-xirr-analysis-eda20590.md`
-- [ ] `docs\phase1-1-1-analysis.md`
-- [ ] `docs\phase1-2-completion-report.md`
-- [ ] `docs\phase1-2-investigation-summary.md`
-- [ ] `docs\phase1-2-session-handoff.md`
-- [ ] `docs\phase1-implementation-summary.md`
-- [ ] `docs\phase1-next-session-handoff.md`
-- [ ] `docs\phase1-xirr-baseline-heatmap.md`
-- [ ] `docs\phase1-xirr-waterfall-roadmap.md`
-- [ ] `docs\PHASE1A-XIRR-COMPLETE.md`
-- [ ] `docs\PHASE1B-ASSEMBLY-INSTRUCTIONS.md`
-- [ ] `docs\PHASE1B-FEES-COMPLETE.md`
-- [ ] `docs\PHASE1B-FEES-IN-PROGRESS.md`
-- [ ] `docs\PHASE1B-TRUTH-CASES-REFERENCE.md`
-- [ ] `docs\phase1b-waterfall-evaluator-hardening.md`
-- [ ] `docs\PHASE1_INTEGRATION_SUMMARY.md`
-- [ ] `docs\phase2 docs\CHECKLIST-Phase2.md`
-- [ ] `docs\phase2 docs\PR_BODY-Phase2.md`
-- [ ] `docs\phase2 docs\README.md`
-- [ ] `docs\phase2 docs\STRATEGY-Phase2-CapitalAllocation.md`
-- [ ] `docs\PHOENIX-PHASE0-CONTINUATION-KICKOFF.md`
-- [ ] `docs\PHOENIX-SOT\deferred-vesting-plan.md`
-- [ ] `docs\PHOENIX-SOT\execution-plan-v2.34-enhancements.md`
-- [ ] `docs\PHOENIX-SOT\execution-plan-v2.34.md`
-- [ ] `docs\PHOENIX-SOT\mcp-tools-guide.md`
-- [ ] `docs\PHOENIX-SOT\prompt-templates.md`
-- [ ] `docs\PHOENIX-SOT\skills-overview.md`
-- [ ] `docs\phoenix-v2.32-command-enhancements.md`
-- [ ] `docs\plans\xstate-persistence-implementation.md`
-- [ ] `docs\policies\feasibility-constraints.md`
-- [ ] `docs\portfolio-construction-modeling.md`
-- [ ] `docs\portfolio-intelligence-systems-technical-memo.md`
-- [ ] `docs\PORTFOLIO_TABS_ARCHITECTURE.md`
-- [ ] `docs\power-law-integration.md`
-- [ ] `docs\prd.md`
-- [ ] `docs\processes\AUTOMATION_GUIDE.md`
-- [ ] `docs\processes\code-review-checklist.md`
-- [ ] `docs\processes\COMMIT_LOG.md`
-- [ ] `docs\processes\CONTRIBUTING.md`
-- [ ] `docs\processes\DEPLOYMENT_COMPLETE.md`
-- [ ] `docs\processes\DEPLOYMENT_TODO.md`
-- [ ] `docs\processes\FINAL_VALIDATION.md`
-- [ ] `docs\processes\GITHUB_COMMIT_GUIDE.md`
-- [ ] `docs\processes\GITHUB_SETUP.md`
-- [ ] `docs\processes\PEER_REVIEW.md`
-- [ ] `docs\processes\PIPELINE_SCHEMA_COMPLETE.md`
-- [ ] `docs\processes\PIPELINE_TODO.md`
-- [ ] `docs\processes\PRE_PUSH_CHECKLIST.md`
-- [ ] `docs\processes\TEAM_SETUP.md`
-- [ ] `docs\production-deployment-checklist.md`
-- [ ] `docs\PRODUCTION_CHECKLIST.md`
-- [ ] `docs\PROPOSAL_WORKFLOW_SUMMARY.md`
-- [ ] `docs\PR_DESCRIPTION.md`
-- [ ] `docs\PR_INTEGRATION_PLAN.md`
-- [ ] `docs\PR_NOTES\CODACY_JCURVE_NOTE.md`
-- [ ] `docs\RATE_LIMITING_SUMMARY.md`
-- [ ] `docs\reallocation-api-quickstart.md`
-- [ ] `docs\references\attached_assets\1-general_1752964042172.md`
-- [ ] `docs\references\attached_assets\2-sector-profiles_1752964042178.md`
-- [ ] `docs\references\attached_assets\3-allocations_1752964042179.md`
-- [ ] `docs\references\attached_assets\4-fees-expenses_1752964042179.md`
-- [ ] `docs\references\attached_assets\5-exit-recycling_1752964042179.md`
-- [ ] `docs\references\attached_assets\6-waterfall_1752964042180.md`
-- [ ] `docs\references\attached_assets\7-limited-partners_1752964042180.md`
-- [ ] `docs\references\attached_assets\content-1752982029235.md`
-- [ ] `docs\references\attached_assets\content-1752988962282.md`
-- [ ] `docs\references\attached_assets\README_1752917121255.md`
-- [ ] `docs\references\attached_assets\README_1752964042182.md`
-- [ ] `docs\references\capital-allocation-follow-on.md`
-- [ ] `docs\references\claude-agent-engines.md`
-- [ ] `docs\references\claude-agent-integration.md`
-- [ ] `docs\references\claude-agent-schema.md`
-- [ ] `docs\references\claude-agent-testing.md`
-- [ ] `docs\references\replit.md`
-- [ ] `docs\references\seed-cases-ca-007-020.md`
-- [ ] `docs\release\compat-matrix.md`
-- [ ] `docs\releases\SlackBatchAPI-v1.0.0.md`
-- [ ] `docs\releases\stage-norm-phase4.md`
-- [ ] `docs\releases\stage-norm-phase5.md`
-- [ ] `docs\releases\stage-norm-v3.4-option-b.md`
-- [ ] `docs\releases\stage-norm-v3.4-review.md`
-- [ ] `docs\releases\stage-normalization-v3.4.md`
-- [ ] `docs\replit.md`
-- [ ] `docs\RLS-DEVELOPMENT-GUIDE.md`
-- [ ] `docs\RLS-SUMMARY.md`
-- [ ] `docs\rollback-playbook.md`
-- [ ] `docs\ROLLBACK.md`
-- [ ] `docs\ROLLBACK_TRIGGERS.md`
-- [ ] `docs\ROLLOUT_STRATEGY.md`
-- [ ] `docs\runbook.md`
-- [ ] `docs\runbooks\blue-green.md`
-- [ ] `docs\runbooks\canary.md`
-- [ ] `docs\runbooks\dr.md`
-- [ ] `docs\runbooks\incident.md`
-- [ ] `docs\runbooks\rollback.md`
-- [ ] `docs\runbooks\stage-normalization-migration.md`
-- [ ] `docs\runbooks\stage-normalization-rollout.md`
-- [ ] `docs\runbooks\stage-validation.md`
-- [ ] `docs\runbooks\synthetic-monitoring.md`
-- [ ] `docs\runbooks\synthetics-debug.md`
-- [ ] `docs\SAFETY_CHECK_REPORT.md`
-- [ ] `docs\SCENARIO_ANALYSIS_IMPLEMENTATION_STATUS.md`
-- [ ] `docs\SCENARIO_ANALYSIS_STABILITY_REVIEW.md`
-- [ ] `docs\SCENARIO_ANALYSIS_SUMMARY.md`
-- [ ] `docs\SCENARIO_DEPLOY_GUIDE.md`
-- [ ] `docs\schema.md`
-- [ ] `docs\schemas\README.md`
-- [ ] `docs\schemas\schema-helpers-integration.md`
-- [ ] `docs\schemas\schema-mapping.md`
-- [ ] `docs\security\CODACY_REMEDIATION_2025.md`
-- [ ] `docs\security\cve-exceptions.md`
-- [ ] `docs\SESSION-5-PHASE-1D-KICKOFF.md`
-- [ ] `docs\SETUP_NOTES.md`
-- [ ] `docs\skills-application-log.md`
-- [ ] `docs\skills-application-synthesis.md`
-- [ ] `docs\SLO.md`
-- [ ] `docs\sprint-g2c-automation-kickoff.md`
-- [ ] `docs\sprint-g2c-backlog.md`
-- [ ] `docs\sprint-g2c-ceremony-calendar.md`
-- [ ] `docs\sprint-g2c-master-checklist.md`
-- [ ] `docs\sprint-g2c-planning-agenda.md`
-- [ ] `docs\sprint-g2c-sanity-check.md`
-- [ ] `docs\sprint-g2c-stakeholder-summary.md`
-- [ ] `docs\stage-normalization-scripts.md`
-- [ ] `docs\stage-normalization-v3.4.md`
-- [ ] `docs\stakeholder-memo.md`
-- [ ] `docs\standards.md`
-- [ ] `docs\strategies\PHOENIX-PLAN-2025-11-30.md`
-- [ ] `docs\templates\design-system-template.md`
-- [ ] `docs\templates\feature-flow-template.md`
-- [ ] `docs\templates\README.md`
-- [ ] `docs\test-improvement-status.md`
-- [ ] `docs\type-safety-action-plan.md`
-- [ ] `docs\type-safety-migration.md`
-- [ ] `docs\type-safety-progress-report.md`
-- [ ] `docs\TYPESCRIPT_BASELINE.md`
-- [ ] `docs\validation\DeterministicReserveEngine.md`
-- [ ] `docs\validation\stage-validation-patched.md`
-- [ ] `docs\validation\stage-validation-v3.md`
-- [ ] `docs\VALIDATION-FRAMEWORK-IMPLEMENTATION.md`
-- [ ] `docs\VERIFICATION_CHECKLIST.md`
-- [ ] `docs\VERIFICATION_SUMMARY.md`
-- [ ] `docs\WEEK1_VALIDATION_HANDOFF_MEMO.md`
-- [ ] `docs\WINDOWS_NODE_CORRUPTION_PREVENTION.md`
-- [ ] `docs\wizard\COMPLETION_SUMMARY.md`
-- [ ] `docs\wizard\MIGRATION_GUIDE.md`
-- [ ] `docs\wizard\modeling-wizard-design.md`
-- [ ] `docs\wizard\RESERVES_CARD_IMPROVEMENTS.md`
-- [ ] `docs\wizard\WIZARD_INTEGRATION.md`
-- [ ] `docs\wizard-calculations-integration.md`
-- [ ] `docs\WIZARD_RESERVE_BRIDGE_IMPLEMENTATION.md`
-- [ ] `docs\workflows\CONSOLIDATION_FINAL_VALIDATED.md`
-- [ ] `docs\workflows\CONSOLIDATION_PLAN_FINAL.md`
-- [ ] `docs\workflows\CONSOLIDATION_PLAN_V2.md`
-- [ ] `docs\workflows\CONSOLIDATION_PLAN_V3_FINAL.md`
-- [ ] `docs\workflows\PAIRED-AGENT-VALIDATION.md`
-- [ ] `docs\workflows\PRODUCTION_SCRIPTS.md`
-- [ ] `docs\workflows\README.md`
-- [ ] `docs\WSL2_BUILD_TEST.md`
-- [ ] `docs\xirr-excel-validation.md`
-- [ ] `docs\xirr-golden-set-addition-summary.md`
-- [ ] `docs\xirr-golden-set-migration-plan.md`
-- [ ] `docs\zen-mcp-integration-summary.md`
-- [ ] `docs\ZENCODER_INTEGRATION.md`
-- [ ] `docs\_generated\staleness-report.md`
-- [ ] `cheatsheets\agent-architecture.md`
-- [ ] `cheatsheets\agent-memory\database-expert-schema-tdd.md`
-- [ ] `cheatsheets\agent-memory-integration.md`
-- [ ] `cheatsheets\ai-code-review.md`
-- [ ] `cheatsheets\anti-pattern-prevention.md`
-- [ ] `cheatsheets\api.md`
-- [ ] `cheatsheets\capability-checklist.md`
-- [ ] `cheatsheets\claude-code-best-practices.md`
-- [ ] `cheatsheets\claude-commands.md`
-- [ ] `cheatsheets\claude-md-guidelines.md`
-- [ ] `cheatsheets\coding-pairs-playbook.md`
-- [ ] `cheatsheets\command-summary.md`
-- [ ] `cheatsheets\correct-workflow-example.md`
-- [ ] `cheatsheets\daily-workflow.md`
-- [ ] `cheatsheets\document-review-workflow.md`
-- [ ] `cheatsheets\documentation-validation.md`
-- [ ] `cheatsheets\emoji-free-documentation.md`
-- [ ] `cheatsheets\evaluator-optimizer-workflow.md`
-- [ ] `cheatsheets\exact-optional-property-types.md`
-- [ ] `cheatsheets\extended-thinking.md`
-- [ ] `cheatsheets\init-vs-update.md`
-- [ ] `cheatsheets\memory-commands.md`
-- [ ] `cheatsheets\memory-commit-strategy.md`
-- [ ] `cheatsheets\memory-patterns.md`
-- [ ] `cheatsheets\multi-agent-orchestration.md`
-- [ ] `cheatsheets\pr-merge-verification.md`
-- [ ] `cheatsheets\pr-review-workflow.md`
-- [ ] `cheatsheets\prompt-improver-hook.md`
-- [ ] `cheatsheets\react-performance-patterns.md`
-- [ ] `cheatsheets\service-testing-patterns.md`
-- [ ] `cheatsheets\testing.md`
-- [ ] `.claude\agents\PHOENIX-AGENTS.md`
-- [ ] `.claude\ANTI-DRIFT-CHECKLIST.md`
-- [ ] `.claude\commands\catalog-tooling.md`
-- [ ] `.claude\commands\enable-agent-memory.md`
-- [ ] `.claude\commands\evaluate-tools.md`
-- [ ] `.claude\commands\session-start.md`
-- [ ] `.claude\PHOENIX-TOOL-ROUTING.md`
-- [ ] `.claude\PROJECT-UNDERSTANDING.md`
-- [ ] `.claude\skills\ai-model-selection.md`
-- [ ] `.claude\skills\analogical-thinking.md`
-- [ ] `.claude\skills\api-design-principles.md`
-- [ ] `.claude\skills\architecture-patterns.md`
-- [ ] `.claude\skills\brainstorming.md`
-- [ ] `.claude\skills\continuous-improvement.md`
-- [ ] `.claude\skills\dispatching-parallel-agents.md`
-- [ ] `.claude\skills\extended-thinking-framework.md`
-- [ ] `.claude\skills\integration-with-other-skills.md`
-- [ ] `.claude\skills\inversion-thinking.md`
-- [ ] `.claude\skills\iterative-improvement.md`
-- [ ] `.claude\skills\memory-management.md`
-- [ ] `.claude\skills\multi-model-consensus.md`
-- [ ] `.claude\skills\notebooklm.md`
-- [ ] `.claude\skills\pattern-recognition.md`
-- [ ] `.claude\skills\prompt-caching-usage.md`
-- [ ] `.claude\skills\README.md`
-- [ ] `.claude\skills\root-cause-tracing.md`
-- [ ] `.claude\skills\systematic-debugging.md`
-- [ ] `.claude\skills\task-decomposition.md`
-- [ ] `.claude\skills\writing-plans.md`
-- [ ] `.claude\skills\xlsx.md`
-- [ ] `.claude\WORKFLOW.md`
-=======
 - [ ] `triage-interleaved-thinking-failures.md`
 - [ ] `docs/.templates/DEPRECATION-HEADER.md`
 - [ ] `docs/.templates/DOC-FRONTMATTER-SCHEMA.md`
@@ -1179,7 +718,6 @@
 - [ ] `.claude/skills/task-decomposition.md`
 - [ ] `.claude/skills/writing-plans.md`
 - [ ] `.claude/skills/xlsx.md`
->>>>>>> b9ab370a
 
 ---
 
