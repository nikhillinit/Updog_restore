--- conflicted
+++ resolved
@@ -1,23 +1,5 @@
 # Staleness Report
 
-<<<<<<< HEAD
-_Generated: 2025-12-13T04:21:35.441Z_ _Source: docs/DISCOVERY-MAP.source.yaml_
-
-## Summary
-
-| Metric              | Value |
-| ------------------- | ----- |
-| Total Documents     | 559   |
-| Stale Documents     | 554   |
-| Missing Frontmatter | 507   |
-
-### By Status
-
-| Status  | Count |
-| ------- | ----- |
-| UNKNOWN | 554   |
-| ACTIVE  | 5     |
-=======
 *Generated: 2025-12-13T08:44:43.302Z*
 *Source: docs/DISCOVERY-MAP.source.yaml*
 
@@ -35,7 +17,6 @@
 |--------|-------|
 | UNKNOWN | 555 |
 | ACTIVE | 5 |
->>>>>>> 45a1a76f
 
 ## Stale Documents
 
@@ -94,11 +75,7 @@
 | `PHASE3-STRATEGY-FINAL-2025-11-06.md`                    | Never        | 999      | No                   | Unassigned |
 | `PHASE3-STRATEGY-HANDOFF-2025-11-06.md`                  | Never        | 999      | No                   | Unassigned |
 
-<<<<<<< HEAD
-_...and 504 more stale documents._
-=======
 *...and 505 more stale documents.*
->>>>>>> 45a1a76f
 
 ## Documents with Execution Claims (Need Verification)
 
