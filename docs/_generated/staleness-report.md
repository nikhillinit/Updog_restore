# Staleness Report

<<<<<<< HEAD
_Generated: 2025-12-13T03:21:48.191Z_ _Source: docs/DISCOVERY-MAP.source.yaml_

## Summary

| Metric              | Value |
| ------------------- | ----- |
| Total Documents     | 563   |
| Stale Documents     | 558   |
| Missing Frontmatter | 511   |

### By Status

| Status  | Count |
| ------- | ----- |
| UNKNOWN | 558   |
| ACTIVE  | 5     |
=======
*Generated: 2025-12-13T04:21:35.441Z*
*Source: docs/DISCOVERY-MAP.source.yaml*

## Summary

| Metric | Value |
|--------|-------|
| Total Documents | 559 |
| Stale Documents | 554 |
| Missing Frontmatter | 507 |

### By Status

| Status | Count |
|--------|-------|
| UNKNOWN | 554 |
| ACTIVE | 5 |
>>>>>>> 4efbed32

## Stale Documents

Documents that need review (older than their cadence threshold):

<<<<<<< HEAD
| Document                                                 | Last Updated | Days Old | Has Execution Claims | Owner      |
| -------------------------------------------------------- | ------------ | -------- | -------------------- | ---------- |
| `.agents-feedback.md`                                    | Never        | 999      | No                   | Unassigned |
| `.agents-metrics.md`                                     | Never        | 999      | No                   | Unassigned |
| `AI-WORKFLOW-COMPLETE-GUIDE.md`                          | Never        | 999      | No                   | Unassigned |
| `ANTI_PATTERNS.md`                                       | Never        | 999      | YES - verify!        | Unassigned |
| `BUG-FIX-SUMMARY-FEES-EXPENSES-2025-11-30.md`            | Never        | 999      | YES - verify!        | Unassigned |
| `CHANGELOG.md`                                           | Never        | 999      | YES - verify!        | Unassigned |
| `CLAUDE.md`                                              | Never        | 999      | No                   | Unassigned |
| `CLAUDE_COOKBOOK_INTEGRATION.md`                         | Never        | 999      | No                   | Unassigned |
| `CLAUDE_PROJECT_INSTRUCTIONS.md`                         | Never        | 999      | No                   | Unassigned |
| `COMPREHENSIVE-WORKFLOW-GUIDE.md`                        | Never        | 999      | YES - verify!        | Unassigned |
| `DECISIONS.md`                                           | Never        | 999      | YES - verify!        | Unassigned |
| `DEV_BOOTSTRAP_README.md`                                | Never        | 999      | No                   | Unassigned |
| `DOCUMENTATION-NAVIGATION-GUIDE.md`                      | Never        | 999      | No                   | Unassigned |
| `ENHANCED_DESIGN_SYSTEM_IMPLEMENTATION.md`               | Never        | 999      | No                   | Unassigned |
| `FEATURE_FLAGS_READY.md`                                 | Never        | 999      | No                   | Unassigned |
| `HANDOFF-MEMO-2025-10-30.md`                             | Never        | 999      | YES - verify!        | Unassigned |
| `HANDOFF-MEMO-CAPITAL-ALLOCATION-COMPLETE-2025-11-05.md` | Never        | 999      | No                   | Unassigned |
| `HANDOFF-MEMO-PHASE-2-STRATEGY-2025-11-05.md`            | Never        | 999      | No                   | Unassigned |
| `HANDOFF-MEMO-PHASE1D-EXPANSION-2025-11-04.md`           | Never        | 999      | No                   | Unassigned |
| `HANDOFF-MEMO-PHASE2-MERGED-2025-11-06.md`               | Never        | 999      | No                   | Unassigned |
| `HANDOFF-MEMO-PHASE2-READY-2025-11-06.md`                | Never        | 999      | No                   | Unassigned |
| `HANDOFF-MEMO-SCHEMA-TDD-PHASE1-COMPLETE.md`             | Never        | 999      | YES - verify!        | Unassigned |
| `HANDOFF-PHOENIX-PHASE1-2025-11-30.md`                   | Never        | 999      | No                   | Unassigned |
| `HANDOFF-PORTFOLIO-PHASE0-COMPLETE.md`                   | Never        | 999      | YES - verify!        | Unassigned |
| `HANDOFF-SKILLS-APPLICATION-2025-11-29.md`               | Never        | 999      | No                   | Unassigned |
| `HANDOFF-SKILLS-INTEGRATION-2025-11-29.md`               | Never        | 999      | No                   | Unassigned |
| `HANDOFF-WEEK-2-SKILLS-2025-11-29.md`                    | Never        | 999      | No                   | Unassigned |
| `IMPLEMENTATION-SUMMARY-WATCH-DEBOUNCE-FIX.md`           | Never        | 999      | No                   | Unassigned |
| `IMPLEMENTATION_SYNTHESIS.md`                            | Never        | 999      | YES - verify!        | Unassigned |
| `ITERATION-A-QUICKSTART.md`                              | Never        | 999      | YES - verify!        | Unassigned |
| `JSDOM-FIX-SUMMARY-2025-12-01.md`                        | Never        | 999      | YES - verify!        | Unassigned |
| `KICKOFF-PHOENIX-PHASE1-2025-11-30.md`                   | Never        | 999      | YES - verify!        | Unassigned |
| `KICKOFF-SKILLS-APPLICATION.md`                          | Never        | 999      | YES - verify!        | Unassigned |
| `MERGE_RISK_ANALYSIS.md`                                 | Never        | 999      | YES - verify!        | Unassigned |
| `MIGRATION-NATIVE-MEMORY.md`                             | Never        | 999      | YES - verify!        | Unassigned |
| `MIGRATION-QUICK-START.md`                               | Never        | 999      | No                   | Unassigned |
| `NATIVE-MEMORY-INTEGRATION.md`                           | Never        | 999      | No                   | Unassigned |
| `NEXT-SESSION-KICKOFF-PROMPT.md`                         | Never        | 999      | No                   | Unassigned |
| `NEXT_ACTIONS.md`                                        | Never        | 999      | YES - verify!        | Unassigned |
| `NEXT_STEPS_CHECKLIST.md`                                | Never        | 999      | YES - verify!        | Unassigned |
| `PHASE-0A-MIDDLEWARE-PLAN.md`                            | Never        | 999      | YES - verify!        | Unassigned |
| `PHASE-0A-STATUS-ASSESSMENT.md`                          | Never        | 999      | No                   | Unassigned |
| `PHASE0-DATA-MIGRATION-STRATEGY.md`                      | Never        | 999      | No                   | Unassigned |
| `PHASE0-FEATURE-FLAG-DEPLOYMENT-PLAN.md`                 | Never        | 999      | YES - verify!        | Unassigned |
| `PHASE0-FRONTEND-INTEGRATION-SCOPE.md`                   | Never        | 999      | No                   | Unassigned |
| `PHASE0B-QUICK-REFERENCE.md`                             | Never        | 999      | No                   | Unassigned |
| `PHASE0B-SERVICE-ARCHITECTURE-REVIEW.md`                 | Never        | 999      | YES - verify!        | Unassigned |
| `PHASE2_HANDOFF_MEMO.md`                                 | Never        | 999      | No                   | Unassigned |
| `PHASE3-IMPLEMENTATION-HANDOFF-2025-11-06.md`            | Never        | 999      | No                   | Unassigned |
| `PHASE3-KICKOFF-CHECKLIST.md`                            | Never        | 999      | YES - verify!        | Unassigned |

_...and 508 more stale documents._
=======
| Document | Last Updated | Days Old | Has Execution Claims | Owner |
|----------|--------------|----------|---------------------|-------|
| `.agents-feedback.md` | Never | 999 | No | Unassigned |
| `.agents-metrics.md` | Never | 999 | No | Unassigned |
| `AI-WORKFLOW-COMPLETE-GUIDE.md` | Never | 999 | No | Unassigned |
| `ANTI_PATTERNS.md` | Never | 999 | YES - verify! | Unassigned |
| `BUG-FIX-SUMMARY-FEES-EXPENSES-2025-11-30.md` | Never | 999 | YES - verify! | Unassigned |
| `CHANGELOG.md` | Never | 999 | YES - verify! | Unassigned |
| `CLAUDE.md` | Never | 999 | No | Unassigned |
| `CLAUDE_COOKBOOK_INTEGRATION.md` | Never | 999 | No | Unassigned |
| `CLAUDE_PROJECT_INSTRUCTIONS.md` | Never | 999 | No | Unassigned |
| `COMPREHENSIVE-WORKFLOW-GUIDE.md` | Never | 999 | YES - verify! | Unassigned |
| `DECISIONS.md` | Never | 999 | YES - verify! | Unassigned |
| `DEV_BOOTSTRAP_README.md` | Never | 999 | No | Unassigned |
| `DOCUMENTATION-NAVIGATION-GUIDE.md` | Never | 999 | No | Unassigned |
| `ENHANCED_DESIGN_SYSTEM_IMPLEMENTATION.md` | Never | 999 | No | Unassigned |
| `FEATURE_FLAGS_READY.md` | Never | 999 | No | Unassigned |
| `HANDOFF-MEMO-2025-10-30.md` | Never | 999 | YES - verify! | Unassigned |
| `HANDOFF-MEMO-CAPITAL-ALLOCATION-COMPLETE-2025-11-05.md` | Never | 999 | No | Unassigned |
| `HANDOFF-MEMO-PHASE-2-STRATEGY-2025-11-05.md` | Never | 999 | No | Unassigned |
| `HANDOFF-MEMO-PHASE1D-EXPANSION-2025-11-04.md` | Never | 999 | No | Unassigned |
| `HANDOFF-MEMO-PHASE2-MERGED-2025-11-06.md` | Never | 999 | No | Unassigned |
| `HANDOFF-MEMO-PHASE2-READY-2025-11-06.md` | Never | 999 | No | Unassigned |
| `HANDOFF-MEMO-SCHEMA-TDD-PHASE1-COMPLETE.md` | Never | 999 | YES - verify! | Unassigned |
| `HANDOFF-PORTFOLIO-PHASE0-COMPLETE.md` | Never | 999 | YES - verify! | Unassigned |
| `HANDOFF-SKILLS-APPLICATION-2025-11-29.md` | Never | 999 | No | Unassigned |
| `HANDOFF-SKILLS-INTEGRATION-2025-11-29.md` | Never | 999 | No | Unassigned |
| `HANDOFF-WEEK-2-SKILLS-2025-11-29.md` | Never | 999 | No | Unassigned |
| `IMPLEMENTATION-SUMMARY-WATCH-DEBOUNCE-FIX.md` | Never | 999 | No | Unassigned |
| `IMPLEMENTATION_SYNTHESIS.md` | Never | 999 | YES - verify! | Unassigned |
| `ITERATION-A-QUICKSTART.md` | Never | 999 | YES - verify! | Unassigned |
| `JSDOM-FIX-SUMMARY-2025-12-01.md` | Never | 999 | YES - verify! | Unassigned |
| `KICKOFF-SKILLS-APPLICATION.md` | Never | 999 | YES - verify! | Unassigned |
| `MERGE_RISK_ANALYSIS.md` | Never | 999 | YES - verify! | Unassigned |
| `MIGRATION-NATIVE-MEMORY.md` | Never | 999 | YES - verify! | Unassigned |
| `MIGRATION-QUICK-START.md` | Never | 999 | No | Unassigned |
| `NATIVE-MEMORY-INTEGRATION.md` | Never | 999 | No | Unassigned |
| `NEXT-SESSION-KICKOFF-PROMPT.md` | Never | 999 | No | Unassigned |
| `NEXT_ACTIONS.md` | Never | 999 | YES - verify! | Unassigned |
| `NEXT_STEPS_CHECKLIST.md` | Never | 999 | YES - verify! | Unassigned |
| `PHASE-0A-MIDDLEWARE-PLAN.md` | Never | 999 | YES - verify! | Unassigned |
| `PHASE-0A-STATUS-ASSESSMENT.md` | Never | 999 | No | Unassigned |
| `PHASE0-DATA-MIGRATION-STRATEGY.md` | Never | 999 | No | Unassigned |
| `PHASE0-FEATURE-FLAG-DEPLOYMENT-PLAN.md` | Never | 999 | YES - verify! | Unassigned |
| `PHASE0-FRONTEND-INTEGRATION-SCOPE.md` | Never | 999 | No | Unassigned |
| `PHASE0B-QUICK-REFERENCE.md` | Never | 999 | No | Unassigned |
| `PHASE0B-SERVICE-ARCHITECTURE-REVIEW.md` | Never | 999 | YES - verify! | Unassigned |
| `PHASE2_HANDOFF_MEMO.md` | Never | 999 | No | Unassigned |
| `PHASE3-IMPLEMENTATION-HANDOFF-2025-11-06.md` | Never | 999 | No | Unassigned |
| `PHASE3-KICKOFF-CHECKLIST.md` | Never | 999 | YES - verify! | Unassigned |
| `PHASE3-STRATEGY-FINAL-2025-11-06.md` | Never | 999 | No | Unassigned |
| `PHASE3-STRATEGY-HANDOFF-2025-11-06.md` | Never | 999 | No | Unassigned |

*...and 504 more stale documents.*
>>>>>>> 4efbed32

## Documents with Execution Claims (Need Verification)

These documents contain phrases like "tests pass", "PR merged", etc. and should
be verified:

- [ ] **ANTI_PATTERNS.md** (999 days old)
- [ ] **BUG-FIX-SUMMARY-FEES-EXPENSES-2025-11-30.md** (999 days old)
- [ ] **CHANGELOG.md** (999 days old)
- [ ] **COMPREHENSIVE-WORKFLOW-GUIDE.md** (999 days old)
- [ ] **DECISIONS.md** (999 days old)
- [ ] **HANDOFF-MEMO-2025-10-30.md** (999 days old)
- [ ] **HANDOFF-MEMO-SCHEMA-TDD-PHASE1-COMPLETE.md** (999 days old)
- [ ] **HANDOFF-PORTFOLIO-PHASE0-COMPLETE.md** (999 days old)
- [ ] **IMPLEMENTATION_SYNTHESIS.md** (999 days old)
- [ ] **ITERATION-A-QUICKSTART.md** (999 days old)
- [ ] **JSDOM-FIX-SUMMARY-2025-12-01.md** (999 days old)
- [ ] **KICKOFF-SKILLS-APPLICATION.md** (999 days old)
- [ ] **MERGE_RISK_ANALYSIS.md** (999 days old)
- [ ] **MIGRATION-NATIVE-MEMORY.md** (999 days old)
- [ ] **NEXT_ACTIONS.md** (999 days old)
- [ ] **NEXT_STEPS_CHECKLIST.md** (999 days old)
- [ ] **PHASE-0A-MIDDLEWARE-PLAN.md** (999 days old)
- [ ] **PHASE0-FEATURE-FLAG-DEPLOYMENT-PLAN.md** (999 days old)
- [ ] **PHASE0B-SERVICE-ARCHITECTURE-REVIEW.md** (999 days old)
- [ ] **PHASE3-KICKOFF-CHECKLIST.md** (999 days old)
- [ ] **PORTFOLIO-API-STRATEGY-UPDATED.md** (999 days old)
- [ ] **PORTFOLIO-SCHEMA-MIGRATION-ANALYSIS.md** (999 days old)
- [ ] **PRODUCTION_RUNBOOK.md** (999 days old)
- [ ] **PROMPT_PATTERNS.md** (999 days old)
- [ ] **QA-RESULTS-FEES-EXPENSES-STEP-2025-12-01.md** (999 days old)
- [ ] **QUARANTINE_TEST_ANALYSIS.md** (999 days old)
- [ ] **SCENARIO-1-WATERFALL-BUG-FIX-SUMMARY.md** (999 days old)
- [ ] **SESSION-HANDOFF-2025-11-17-PHASE0A-ACTUAL-STATUS.md** (999 days old)
- [ ] **SESSION-HANDOFF-2025-11-17-PHASE0A-REVIEW.md** (999 days old)
- [ ] **SESSION-HANDOFF-PHASE0-PORTFOLIO-2025-11-10.md** (999 days old)
- [ ] **SESSION-HANDOFF-PORTFOLIO-PARALLEL-2025-11-10.md** (999 days old)
- [ ] **UX_INTEGRATION_CONSENSUS.md** (999 days old)
- [ ] **triage-interleaved-thinking-failures.md** (999 days old)
- [ ] **docs/CLEANUP_PR_TEMPLATE.md** (999 days old)
- [ ] **docs/CONSOLIDATION_LEARNINGS.md** (999 days old)
- [ ] **docs/DECISIONS.md** (999 days old)
- [ ] **docs/DEPLOYMENT.md** (999 days old)
- [ ] **docs/DEVELOPMENT_STRATEGY.md** (999 days old)
- [ ] **docs/Handoff-Memo-Phase-1-Validation.md** (999 days old)
- [ ] **docs/INFRASTRUCTURE_REMEDIATION.md** (999 days old)
- [ ] **docs/INTEGRATION_PR_CHECKLIST.md** (999 days old)
- [ ] **docs/MILESTONE-XIRR-PHASE0-COMPLETE.md** (999 days old)
- [ ] **docs/PHASE-1D-CHECKPOINT.md** (999 days old)
- [ ] **docs/PHASE-1D-STATUS.md** (999 days old)
- [ ] **docs/PRODUCTION_CHECKLIST.md** (999 days old)
- [ ] **docs/PR_DESCRIPTION.md** (999 days old)
- [ ] **docs/PR_INTEGRATION_PLAN.md** (999 days old)
- [ ] **docs/RATE_LIMITING_SUMMARY.md** (999 days old)
- [ ] **docs/SCENARIO_DEPLOY_GUIDE.md** (999 days old)
- [ ] **docs/VERIFICATION_CHECKLIST.md** (999 days old)
- [ ] **docs/WEEK1_VALIDATION_HANDOFF_MEMO.md** (999 days old)
- [ ] **docs/action-plans/CODEX-FIXES-EXECUTION-SUMMARY.md** (999 days old)
- [ ] **docs/action-plans/CODEX-ISSUES-RESOLUTION-PLAN.md** (999 days old)
- [ ] **docs/adr/ADR-004-waterfall-names.md** (999 days old)
- [ ] **docs/adr/ADR-005-xirr-excel-parity.md** (999 days old)
- [ ] **docs/adr/ADR-008-capital-allocation-policy.md** (999 days old)
- [ ] **docs/agent-2-mobile-executive-dashboard.md** (999 days old)
- [ ] **docs/ai-optimization/AI_AGENT_BACKTEST_FRAMEWORK.md** (999 days old)
- [ ] **docs/api/architecture/portfolio-route-api.md** (999 days old)
- [ ] **docs/api/testing/portfolio-route-test-strategy.md** (999 days old)
- [ ] **docs/behavioral-specs/time-travel-analytics-service-specs.md** (999 days
      old)
- [ ] **docs/chaos-engineering/README.md** (999 days old)
- [ ] **docs/chaos-engineering/RLS-CHAOS-TESTING-PLAN.md** (999 days old)
- [ ] **docs/chart-migration-decision.md** (999 days old)
- [ ] **docs/deployment/CODEX-FIXES-DEPLOYMENT-STATUS.md** (999 days old)
- [ ] **docs/deployment/ROLLBACK_PLAN.md** (999 days old)
- [ ] **docs/deployment/STAGING_CHECKLIST.md** (999 days old)
- [ ] **docs/deployment/STAGING_DEPLOYMENT_SUMMARY.md** (999 days old)
- [ ] **docs/deployment/STAGING_METRICS.md** (999 days old)
- [ ] **docs/failure-triage.md** (999 days old)
- [ ] **docs/forecasting/power-law-implementation.md** (999 days old)
- [ ] **docs/integration/upstash-setup.md** (999 days old)
- [ ] **docs/notebooklm-sources/reserves/01-overview.md** (999 days old)
- [ ] **docs/notebooklm-sources/waterfall.md** (999 days old)
- [ ] **docs/notebooklm-sources/xirr.md** (999 days old)
- [ ] **docs/npm-bin-resolution-investigation.md** (999 days old)
- [ ] **docs/observability/EDITORIAL-V2-CHANGELOG.md** (999 days old)
- [ ] **docs/observability/README.md** (999 days old)
- [ ] **docs/observability/archive/2025-10-06/pr-113-auth-comment-v1.md** (999
      days old)
- [ ] **docs/observability/archive/2025-10-06/pr-113-split-instructions-v1.md**
      (999 days old)
- [ ] **docs/observability/archive/2025-10-06/pr-113-summary-v1.md** (999 days
      old)
- [ ] **docs/phase0-validation-report.md** (999 days old)
- [ ] **docs/phase0-xirr-analysis-eda20590.md** (999 days old)
- [ ] **docs/phase1-1-1-analysis.md** (999 days old)
- [ ] **docs/phase1-implementation-summary.md** (999 days old)
- [ ] **docs/phase1-next-session-handoff.md** (999 days old)
- [ ] **docs/phase1-xirr-baseline-heatmap.md** (999 days old)
- [ ] **docs/phase1b-waterfall-evaluator-hardening.md** (999 days old)
- [ ] **docs/phase2 docs/CHECKLIST-Phase2.md** (999 days old)
- [ ] **docs/phase2 docs/STRATEGY-Phase2-CapitalAllocation.md** (999 days old)
- [ ] **docs/plans/xstate-persistence-implementation.md** (999 days old)
- [ ] **docs/processes/CONTRIBUTING.md** (999 days old)
- [ ] **docs/processes/code-review-checklist.md** (999 days old)
- [ ] **docs/references/claude-agent-testing.md** (999 days old)
- [ ] **docs/references/replit.md** (999 days old)
- [ ] **docs/releases/stage-norm-phase5.md** (999 days old)
- [ ] **docs/releases/stage-normalization-v3.4.md** (999 days old)
- [ ] **docs/replit.md** (999 days old)
- [ ] **docs/runbooks/synthetics-debug.md** (999 days old)
- [ ] **docs/schemas/schema-mapping.md** (999 days old)
- [ ] **docs/skills-application-log.md** (999 days old)
- [ ] **docs/sprint-g2c-backlog.md** (999 days old)
- [ ] **docs/workflows/CONSOLIDATION_FINAL_VALIDATED.md** (999 days old)
- [ ] **docs/xirr-excel-validation.md** (999 days old)
- [ ] **cheatsheets/daily-workflow.md** (999 days old)
- [ ] **cheatsheets/emoji-free-documentation.md** (999 days old)
- [ ] **cheatsheets/pr-merge-verification.md** (999 days old)
- [ ] **.claude/ANTI-DRIFT-CHECKLIST.md** (999 days old)
- [ ] **.claude/agents/phoenix-precision-guardian.md** (999 days old)
- [ ] **.claude/commands/deploy-check.md** (999 days old)
- [ ] **.claude/commands/fix-auto.md** (999 days old)
- [ ] **.claude/commands/workflows.md** (999 days old)
- [ ] **.claude/skills/README.md** (999 days old)
- [ ] **.claude/skills/dispatching-parallel-agents.md** (999 days old)
- [ ] **.claude/skills/iterative-improvement.md** (999 days old)
- [ ] **.claude/skills/task-decomposition.md** (999 days old)

## Missing Frontmatter

Documents without proper YAML frontmatter:

- [ ] `.agents-feedback.md`
- [ ] `.agents-metrics.md`
- [ ] `AI-WORKFLOW-COMPLETE-GUIDE.md`
- [ ] `ANTI_PATTERNS.md`
- [ ] `BUG-FIX-SUMMARY-FEES-EXPENSES-2025-11-30.md`
- [ ] `CHANGELOG.md`
- [ ] `CLAUDE.md`
- [ ] `CLAUDE_COOKBOOK_INTEGRATION.md`
- [ ] `CLAUDE_PROJECT_INSTRUCTIONS.md`
- [ ] `COMPREHENSIVE-WORKFLOW-GUIDE.md`
- [ ] `DECISIONS.md`
- [ ] `DEV_BOOTSTRAP_README.md`
- [ ] `DOCUMENTATION-NAVIGATION-GUIDE.md`
- [ ] `ENHANCED_DESIGN_SYSTEM_IMPLEMENTATION.md`
- [ ] `FEATURE_FLAGS_READY.md`
- [ ] `HANDOFF-MEMO-2025-10-30.md`
- [ ] `HANDOFF-MEMO-CAPITAL-ALLOCATION-COMPLETE-2025-11-05.md`
- [ ] `HANDOFF-MEMO-PHASE-2-STRATEGY-2025-11-05.md`
- [ ] `HANDOFF-MEMO-PHASE1D-EXPANSION-2025-11-04.md`
- [ ] `HANDOFF-MEMO-PHASE2-MERGED-2025-11-06.md`
- [ ] `HANDOFF-MEMO-PHASE2-READY-2025-11-06.md`
- [ ] `HANDOFF-MEMO-SCHEMA-TDD-PHASE1-COMPLETE.md`
- [ ] `HANDOFF-PORTFOLIO-PHASE0-COMPLETE.md`
- [ ] `HANDOFF-SKILLS-APPLICATION-2025-11-29.md`
- [ ] `HANDOFF-SKILLS-INTEGRATION-2025-11-29.md`
- [ ] `HANDOFF-WEEK-2-SKILLS-2025-11-29.md`
- [ ] `IMPLEMENTATION-SUMMARY-WATCH-DEBOUNCE-FIX.md`
- [ ] `IMPLEMENTATION_SYNTHESIS.md`
- [ ] `ITERATION-A-QUICKSTART.md`
- [ ] `JSDOM-FIX-SUMMARY-2025-12-01.md`
- [ ] `KICKOFF-SKILLS-APPLICATION.md`
- [ ] `MERGE_RISK_ANALYSIS.md`
- [ ] `MIGRATION-NATIVE-MEMORY.md`
- [ ] `MIGRATION-QUICK-START.md`
- [ ] `NATIVE-MEMORY-INTEGRATION.md`
- [ ] `NEXT-SESSION-KICKOFF-PROMPT.md`
- [ ] `NEXT_ACTIONS.md`
- [ ] `NEXT_STEPS_CHECKLIST.md`
- [ ] `PHASE-0A-MIDDLEWARE-PLAN.md`
- [ ] `PHASE-0A-STATUS-ASSESSMENT.md`
- [ ] `PHASE0-DATA-MIGRATION-STRATEGY.md`
- [ ] `PHASE0-FEATURE-FLAG-DEPLOYMENT-PLAN.md`
- [ ] `PHASE0-FRONTEND-INTEGRATION-SCOPE.md`
- [ ] `PHASE0B-QUICK-REFERENCE.md`
- [ ] `PHASE0B-SERVICE-ARCHITECTURE-REVIEW.md`
- [ ] `PHASE2_HANDOFF_MEMO.md`
- [ ] `PHASE3-IMPLEMENTATION-HANDOFF-2025-11-06.md`
- [ ] `PHASE3-KICKOFF-CHECKLIST.md`
- [ ] `PHASE3-STRATEGY-FINAL-2025-11-06.md`
- [ ] `PHASE3-STRATEGY-HANDOFF-2025-11-06.md`
- [ ] `PHASE3-WEEK46-COMPLETE.md`
- [ ] `PORTFOLIO-API-STRATEGY-UPDATED.md`
- [ ] `PORTFOLIO-SCHEMA-MIGRATION-ANALYSIS.md`
- [ ] `PR-201-MERGE-ANALYSIS.md`
- [ ] `PRE_MERGE_CHECKLIST.md`
- [ ] `PRODUCTION_RUNBOOK.md`
- [ ] `PROMPT_PATTERNS.md`
- [ ] `Proposed Next Steps - Oct 30 v2 - VALIDATION REPORT.md`
- [ ] `QA-RESULTS-FEES-EXPENSES-STEP-2025-12-01.md`
- [ ] `QUARANTINE_TEST_ANALYSIS.md`
- [ ] `QUICK_FIX_INSTRUCTIONS.md`
- [ ] `README.md`
- [ ] `READY-TO-IMPLEMENT.md`
- [ ] `REFINED_PR_PACK.md`
- [ ] `RLS-CHEATSHEET.md`
- [ ] `ROLLOUT-PROPOSAL.md`
- [ ] `SCENARIO-1-WATERFALL-BUG-FIX-SUMMARY.md`
- [ ] `SECURITY.md`
- [ ] `SESSION-HANDOFF-2025-11-10.md`
- [ ] `SESSION-HANDOFF-2025-11-14-PHASE0-PRE-COMPLETE.md`
- [ ] `SESSION-HANDOFF-2025-11-17-PHASE0A-ACTUAL-STATUS.md`
- [ ] `SESSION-HANDOFF-2025-11-17-PHASE0A-COMPLETE.md`
- [ ] `SESSION-HANDOFF-2025-11-17-PHASE0A-REVIEW.md`
- [ ] `SESSION-HANDOFF-PHASE0-PORTFOLIO-2025-11-10.md`
- [ ] `SESSION-HANDOFF-PORTFOLIO-PARALLEL-2025-11-10.md`
- [ ] `SIDECAR_GUIDE.md`
- [ ] `STABILIZATION-BUNDLE.md`
- [ ] `STEP_2_AND_4_IMPROVEMENTS.md`
- [ ] `SUPERPOWERS-INTEGRATION-SUMMARY.md`
- [ ] `TYPESCRIPT_ERRORS_REVIEW.md`
- [ ] `ULTRA_COMPRESSED_PLAYBOOK.md`
- [ ] `UNIFIED_METRICS_IMPLEMENTATION.md`
- [ ] `UX_INTEGRATION_CONSENSUS.md`
- [ ] `VERCEL_ACCESS.md`
- [ ] `VERCEL_SOLUTION.md`
- [ ] `WEEK_1_FINAL_VALIDATED.md`
- [ ] `triage-interleaved-thinking-failures.md`
- [ ] `docs/.templates/DEPRECATION-HEADER.md`
- [ ] `docs/.templates/DOC-FRONTMATTER-SCHEMA.md`
- [ ] `docs/ADR-00X-resilience-circuit-breaker.md`
- [ ] `docs/ADR-015-XIRR-BOUNDED-RATES.md`
- [ ] `docs/ANALYTICS_IMPLEMENTATION.md`
- [ ] `docs/BUILD_READINESS.md`
- [ ] `docs/CI_GATING_TEST.md`
- [ ] `docs/CLEANUP_PR_BODY.md`
- [ ] `docs/CLEANUP_PR_TEMPLATE.md`
- [ ] `docs/COMMIT_REVIEW.md`
- [ ] `docs/CONFIG_CONSOLIDATION_SUMMARY.md`
- [ ] `docs/CONSOLIDATION_LEARNINGS.md`
- [ ] `docs/CRITICAL_OPTIMIZATIONS.md`
- [ ] `docs/DECISIONS.md`
- [ ] `docs/DELIVERY_PLAYBOOK.md`
- [ ] `docs/DEPLOYMENT.md`
- [ ] `docs/DEPLOYMENT_RUNBOOK.md`
- [ ] `docs/DEVELOPMENT_STRATEGY.md`
- [ ] `docs/HANDOFF_JCURVE_IMPLEMENTATION.md`
- [ ] `docs/Handoff-Memo-Phase-1-Validation.md`
- [ ] `docs/IDEMPOTENCY_GUIDE.md`
- [ ] `docs/INCIDENT_RESPONSE.md`
- [ ] `docs/INFRASTRUCTURE_REMEDIATION.md`
- [ ] `docs/INTEGRATION_PR_CHECKLIST.md`
- [ ] `docs/METRICS_LIMITATIONS_MVP.md`
- [ ] `docs/METRICS_OPERATOR_RUNBOOK.md`
- [ ] `docs/MIGRATION_GUIDE_DB_CIRCUIT.md`
- [ ] `docs/MILESTONE-XIRR-PHASE0-COMPLETE.md`
- [ ] `docs/MULTI-AI-DEVELOPMENT-WORKFLOW.md`
- [ ] `docs/NAV_TREATMENT.md`
- [ ] `docs/OPERATOR_RUNBOOK.md`
- [ ] `docs/OPTIMIZED_ROADMAP.md`
- [ ] `docs/OSS_INTEGRATION_SUMMARY.md`
- [ ] `docs/PHASE-1C-COMPLETION-REPORT.md`
- [ ] `docs/PHASE-1D-CHECKPOINT.md`
- [ ] `docs/PHASE-1D-STATUS.md`
- [ ] `docs/PHASE1A-XIRR-COMPLETE.md`
- [ ] `docs/PHASE1B-ASSEMBLY-INSTRUCTIONS.md`
- [ ] `docs/PHASE1B-FEES-COMPLETE.md`
- [ ] `docs/PHASE1B-FEES-IN-PROGRESS.md`
- [ ] `docs/PHASE1B-TRUTH-CASES-REFERENCE.md`
- [ ] `docs/PHASE1_INTEGRATION_SUMMARY.md`
- [ ] `docs/PHOENIX-SOT/deferred-vesting-plan.md`
- [ ] `docs/PHOENIX-SOT/execution-plan-v2.34.md`
- [ ] `docs/PHOENIX-SOT/mcp-tools-guide.md`
- [ ] `docs/PHOENIX-SOT/prompt-templates.md`
- [ ] `docs/PHOENIX-SOT/skills-overview.md`
- [ ] `docs/PORTFOLIO_TABS_ARCHITECTURE.md`
- [ ] `docs/PRODUCTION_CHECKLIST.md`
- [ ] `docs/PROPOSAL_WORKFLOW_SUMMARY.md`
- [ ] `docs/PR_DESCRIPTION.md`
- [ ] `docs/PR_INTEGRATION_PLAN.md`
- [ ] `docs/PR_NOTES/CODACY_JCURVE_NOTE.md`
- [ ] `docs/RATE_LIMITING_SUMMARY.md`
- [ ] `docs/RLS-DEVELOPMENT-GUIDE.md`
- [ ] `docs/RLS-SUMMARY.md`
- [ ] `docs/ROLLBACK.md`
- [ ] `docs/ROLLBACK_TRIGGERS.md`
- [ ] `docs/ROLLOUT_STRATEGY.md`
- [ ] `docs/SAFETY_CHECK_REPORT.md`
- [ ] `docs/SCENARIO_ANALYSIS_IMPLEMENTATION_STATUS.md`
- [ ] `docs/SCENARIO_ANALYSIS_STABILITY_REVIEW.md`
- [ ] `docs/SCENARIO_ANALYSIS_SUMMARY.md`
- [ ] `docs/SCENARIO_DEPLOY_GUIDE.md`
- [ ] `docs/SESSION-5-PHASE-1D-KICKOFF.md`
- [ ] `docs/SETUP_NOTES.md`
- [ ] `docs/SLO.md`
- [ ] `docs/TYPESCRIPT_BASELINE.md`
- [ ] `docs/VALIDATION-FRAMEWORK-IMPLEMENTATION.md`
- [ ] `docs/VERIFICATION_CHECKLIST.md`
- [ ] `docs/VERIFICATION_SUMMARY.md`
- [ ] `docs/WEEK1_VALIDATION_HANDOFF_MEMO.md`
- [ ] `docs/WINDOWS_NODE_CORRUPTION_PREVENTION.md`
- [ ] `docs/WIZARD_RESERVE_BRIDGE_IMPLEMENTATION.md`
- [ ] `docs/WSL2_BUILD_TEST.md`
- [ ] `docs/ZENCODER_INTEGRATION.md`
- [ ] `docs/action-plans/CODEX-FIXES-EXECUTION-SUMMARY.md`
- [ ] `docs/action-plans/CODEX-ISSUES-RESOLUTION-PLAN.md`
- [ ] `docs/adr/0001-evaluator-metrics.md`
- [ ] `docs/adr/0002-token-budgeting.md`
- [ ] `docs/adr/0003-streaming-architecture.md`
- [ ] `docs/adr/ADR-004-waterfall-names.md`
- [ ] `docs/adr/ADR-005-xirr-excel-parity.md`
- [ ] `docs/adr/ADR-006-fee-calculation-standards.md`
- [ ] `docs/adr/ADR-007-exit-recycling-policy.md`
- [ ] `docs/adr/ADR-008-capital-allocation-policy.md`
- [ ] `docs/adr/ADR-010-monte-carlo-validation-strategy.md`
- [ ] `docs/adr/ADR-011-stage-normalization-v2.md`
- [ ] `docs/adr/ADR-012-mem0-integration.md`
- [ ] `docs/adr/README.md`
- [ ] `docs/agent-2-mobile-executive-dashboard.md`
- [ ] `docs/ai-enhanced-components-guide.md`
- [ ] `docs/ai-optimization/AGENTS.md`
- [ ] `docs/ai-optimization/AI_AGENT_BACKTEST_FRAMEWORK.md`
- [ ] `docs/ai-optimization/AI_COLLABORATION_GUIDE.md`
- [ ] `docs/ai-optimization/AI_ORCHESTRATOR_IMPLEMENTATION.md`
- [ ] `docs/ai-optimization/BACKTEST_QUICKSTART.md`
- [ ] `docs/ai-optimization/CODEX-REVIEW-AGENT-SETUP.md`
- [ ] `docs/ai-optimization/CODEX_AGENT_MIGRATION.md`
- [ ] `docs/ai-optimization/MULTI_AI_REVIEW_SYNTHESIS.md`
- [ ] `docs/analysis/perf-watch-memoization-root-cause.md`
- [ ] `docs/analysis/strategic-review-2025-11-27/00-INDEX.md`
- [ ] `docs/analysis/strategic-review-2025-11-27/01-EXECUTIVE-SUMMARY.md`
- [ ] `docs/analysis/strategic-review-2025-11-27/02-PHASE1-PLAN-ANALYSIS.md`
- [ ] `docs/analysis/strategic-review-2025-11-27/03-PROJECT-UNDERSTANDING-ANALYSIS.md`
- [ ] `docs/analysis/strategic-review-2025-11-27/04-PHOENIX-STRATEGY-ANALYSIS.md`
- [ ] `docs/analysis/strategic-review-2025-11-27/05-CROSS-DOCUMENT-SYNTHESIS.md`
- [ ] `docs/analysis/strategic-review-2025-11-27/06-ACTION-PLAN.md`
- [ ] `docs/analysis/strategic-review-2025-11-27/07-METRICS-AND-VERIFICATION.md`
- [ ] `docs/analysis/strategic-review-2025-11-27/EVIDENCE-VALIDATION-REPORT.md`
- [ ] `docs/analysis/wizard-steps-pattern-analysis.md`
- [ ] `docs/api/architecture/portfolio-route-api.md`
- [ ] `docs/api/contracts/portfolio-route-v1.md`
- [ ] `docs/api/fund-allocations-phase1b.md`
- [ ] `docs/api/patterns/existing-route-patterns.md`
- [ ] `docs/api/testing/portfolio-route-test-strategy.md`
- [ ] `docs/array-safety-adoption-guide.md`
- [ ] `docs/auth/RS256-SETUP.md`
- [ ] `docs/behavioral-specs/time-travel-analytics-service-specs.md`
- [ ] `docs/chaos/catalog.md`
- [ ] `docs/chaos-and-retention.md`
- [ ] `docs/chaos-engineering/QUICK-REFERENCE.md`
- [ ] `docs/chaos-engineering/README.md`
- [ ] `docs/chaos-engineering/RLS-CHAOS-TESTING-PLAN.md`
- [ ] `docs/chaos-engineering/RLS-GAME-DAY-RUNBOOK.md`
- [ ] `docs/chaos-engineering/RLS-MONITORING-SPECS.md`
- [ ] `docs/chart-migration-decision.md`
- [ ] `docs/circuit-notion-checklist.md`
- [ ] `docs/code-review/CODEX-BOT-FINDINGS-SUMMARY.md`
- [ ] `docs/commands-and-plugins-inventory.md`
- [ ] `docs/components/NumericInput.md`
- [ ] `docs/components/reallocation-tab-implementation.md`
- [ ] `docs/components/reserve-adapter-integration.md`
- [ ] `docs/components/reserve-engine-architecture.md`
- [ ] `docs/components/reserve-engine-delivery.md`
- [ ] `docs/components/reserve-engine-spec.md`
- [ ] `docs/components/worker-implementation.md`
- [ ] `docs/contracts/parallel-foundation.md`
- [ ] `docs/contracts/selector-contract-readme.md`
- [ ] `docs/database/MULTI-TENANT-RLS-INFRASTRUCTURE.md`
- [ ] `docs/debugging/profiling-playbook.md`
- [ ] `docs/debugging/triage-guide.md`
- [ ] `docs/deployment/CODEX-FIXES-DEPLOYMENT-STATUS.md`
- [ ] `docs/deployment/ROLLBACK_PLAN.md`
- [ ] `docs/deployment/STAGING_CHECKLIST.md`
- [ ] `docs/deployment/STAGING_DEPLOYMENT_SUMMARY.md`
- [ ] `docs/deployment/STAGING_METRICS.md`
- [ ] `docs/deployment/vercel-setup.md`
- [ ] `docs/deployment-audit.md`
- [ ] `docs/dev/foreach-fix-improved.md`
- [ ] `docs/dev/foreach-fix.md`
- [ ] `docs/dev/wsl2-quickstart.md`
- [ ] `docs/dev-environment-reset.md`
- [ ] `docs/development/windows-setup.md`
- [ ] `docs/enhanced-design-system-guide.md`
- [ ] `docs/extended-thinking-integration.md`
- [ ] `docs/fail-open-close-matrix.md`
- [ ] `docs/failure-triage.md`
- [ ] `docs/feature-flags.md`
- [ ] `docs/fixes/PR-112-MANAGEMENT-FEE-HORIZON-FIX.md`
- [ ] `docs/fixes/vercel-sidecar-ci-fix.md`
- [ ] `docs/fixes/vite-build-vercel-fix.md`
- [ ] `docs/forecasting/CALIBRATION_GUIDE.md`
- [ ] `docs/forecasting/power-law-implementation.md`
- [ ] `docs/forecasting/streaming-monte-carlo-migration.md`
- [ ] `docs/fund-allocation-phase1b.md`
- [ ] `docs/gates/GATE_TRACKING.md`
- [ ] `docs/gates/RACI_MATRIX.md`
- [ ] `docs/governance/abort-matrix.md`
- [ ] `docs/governance/decision-log.md`
- [ ] `docs/governance/risk-matrix.md`
- [ ] `docs/governance/sync-point-failure-plans.md`
- [ ] `docs/ia-consolidation-strategy.md`
- [ ] `docs/integration/SCHEMA-MIGRATION-PLAN.md`
- [ ] `docs/integration/mem0-integration.md`
- [ ] `docs/integration/upstash-setup.md`
- [ ] `docs/internal/WEEK46-VALIDATION-NOTES.md`
- [ ] `docs/internal/architecture/state-flow.md`
- [ ] `docs/internal/checklists/definition-of-done.md`
- [ ] `docs/internal/checklists/self-review.md`
- [ ] `docs/internal/database/01-overview.md`
- [ ] `docs/internal/database/02-patterns.md`
- [ ] `docs/internal/database/03-optimization.md`
- [ ] `docs/internal/index.md`
- [ ] `docs/internal/validation/01-overview.md`
- [ ] `docs/internal/validation/02-zod-patterns.md`
- [ ] `docs/internal/validation/03-type-system.md`
- [ ] `docs/internal/validation/04-integration.md`
- [ ] `docs/iterations/ALIGNMENT-STATUS.md`
- [ ] `docs/iterations/IMPLEMENTATION-STATUS.md`
- [ ] `docs/iterations/PR2-PROGRESS.md`
- [ ] `docs/iterations/PRE-TEST-HARDENING.md`
- [ ] `docs/iterations/REVIEW-ACTION-PLAN.md`
- [ ] `docs/iterations/STRATEGY-SUMMARY.md`
- [ ] `docs/iterations/iteration-a-implementation-guide.md`
- [ ] `docs/metrics-meanings.md`
- [ ] `docs/notebooklm-sources/PHASE2-COMPLETE.md`
- [ ] `docs/notebooklm-sources/capital-allocation.md`
- [ ] `docs/notebooklm-sources/cohorts/01-overview.md`
- [ ] `docs/notebooklm-sources/cohorts/02-metrics.md`
- [ ] `docs/notebooklm-sources/cohorts/03-analysis.md`
- [ ] `docs/notebooklm-sources/exit-recycling.md`
- [ ] `docs/notebooklm-sources/fees.md`
- [ ] `docs/notebooklm-sources/monte-carlo/01-overview.md`
- [ ] `docs/notebooklm-sources/monte-carlo/02-simulation.md`
- [ ] `docs/notebooklm-sources/monte-carlo/03-statistics.md`
- [ ] `docs/notebooklm-sources/monte-carlo/04-validation.md`
- [ ] `docs/notebooklm-sources/pacing/01-overview.md`
- [ ] `docs/notebooklm-sources/pacing/02-strategies.md`
- [ ] `docs/notebooklm-sources/pacing/03-integration.md`
- [ ] `docs/notebooklm-sources/pacing/VALIDATION-NOTES.md`
- [ ] `docs/notebooklm-sources/reserves/01-overview.md`
- [ ] `docs/notebooklm-sources/reserves/02-algorithms.md`
- [ ] `docs/notebooklm-sources/reserves/03-examples.md`
- [ ] `docs/notebooklm-sources/reserves/04-integration.md`
- [ ] `docs/notebooklm-sources/waterfall.md`
- [ ] `docs/notebooklm-sources/xirr.md`
- [ ] `docs/npm-bin-resolution-investigation.md`
- [ ] `docs/observability/EDITORIAL-V2-CHANGELOG.md`
- [ ] `docs/observability/README.md`
- [ ] `docs/observability/ai-metrics.md`
- [ ] `docs/observability/archive/2025-10-06/pr-113-auth-comment-v1.md`
- [ ] `docs/observability/archive/2025-10-06/pr-113-fundcalc-comment-v1.md`
- [ ] `docs/observability/archive/2025-10-06/pr-113-merge-review-final-v1.md`
- [ ] `docs/observability/archive/2025-10-06/pr-113-review-v1.md`
- [ ] `docs/observability/archive/2025-10-06/pr-113-split-instructions-v1.md`
- [ ] `docs/observability/archive/2025-10-06/pr-113-summary-v1.md`
- [ ] `docs/observability/auth-comment.md`
- [ ] `docs/observability/business-kpis.md`
- [ ] `docs/observability/fundcalc-comment.md`
- [ ] `docs/observability/rum.md`
- [ ] `docs/observability/split-plan-comment.md`
- [ ] `docs/observability.md`
- [ ] `docs/perf-baseline.md`
- [ ] `docs/performance-logging-automation.md`
- [ ] `docs/phase0-validation-report.md`
- [ ] `docs/phase0-xirr-analysis-eda20590.md`
- [ ] `docs/phase1-1-1-analysis.md`
- [ ] `docs/phase1-2-completion-report.md`
- [ ] `docs/phase1-2-investigation-summary.md`
- [ ] `docs/phase1-2-session-handoff.md`
- [ ] `docs/phase1-implementation-summary.md`
- [ ] `docs/phase1-next-session-handoff.md`
- [ ] `docs/phase1-xirr-baseline-heatmap.md`
- [ ] `docs/phase1-xirr-waterfall-roadmap.md`
- [ ] `docs/phase1b-waterfall-evaluator-hardening.md`
- [ ] `docs/phase2 docs/CHECKLIST-Phase2.md`
- [ ] `docs/phase2 docs/PR_BODY-Phase2.md`
- [ ] `docs/phase2 docs/README.md`
- [ ] `docs/phase2 docs/STRATEGY-Phase2-CapitalAllocation.md`
- [ ] `docs/phoenix-v2.32-command-enhancements.md`
- [ ] `docs/plans/xstate-persistence-implementation.md`
- [ ] `docs/policies/feasibility-constraints.md`
- [ ] `docs/portfolio-construction-modeling.md`
- [ ] `docs/portfolio-intelligence-systems-technical-memo.md`
- [ ] `docs/power-law-integration.md`
- [ ] `docs/prd.md`
- [ ] `docs/processes/AUTOMATION_GUIDE.md`
- [ ] `docs/processes/COMMIT_LOG.md`
- [ ] `docs/processes/CONTRIBUTING.md`
- [ ] `docs/processes/DEPLOYMENT_COMPLETE.md`
- [ ] `docs/processes/DEPLOYMENT_TODO.md`
- [ ] `docs/processes/FINAL_VALIDATION.md`
- [ ] `docs/processes/GITHUB_COMMIT_GUIDE.md`
- [ ] `docs/processes/GITHUB_SETUP.md`
- [ ] `docs/processes/PEER_REVIEW.md`
- [ ] `docs/processes/PIPELINE_SCHEMA_COMPLETE.md`
- [ ] `docs/processes/PIPELINE_TODO.md`
- [ ] `docs/processes/PRE_PUSH_CHECKLIST.md`
- [ ] `docs/processes/TEAM_SETUP.md`
- [ ] `docs/processes/code-review-checklist.md`
- [ ] `docs/production-deployment-checklist.md`
- [ ] `docs/reallocation-api-quickstart.md`
- [ ] `docs/references/attached_assets/1-general_1752964042172.md`
- [ ] `docs/references/attached_assets/2-sector-profiles_1752964042178.md`
- [ ] `docs/references/attached_assets/3-allocations_1752964042179.md`
- [ ] `docs/references/attached_assets/4-fees-expenses_1752964042179.md`
- [ ] `docs/references/attached_assets/5-exit-recycling_1752964042179.md`
- [ ] `docs/references/attached_assets/6-waterfall_1752964042180.md`
- [ ] `docs/references/attached_assets/7-limited-partners_1752964042180.md`
- [ ] `docs/references/attached_assets/README_1752917121255.md`
- [ ] `docs/references/attached_assets/README_1752964042182.md`
- [ ] `docs/references/attached_assets/content-1752982029235.md`
- [ ] `docs/references/attached_assets/content-1752988962282.md`
- [ ] `docs/references/capital-allocation-follow-on.md`
- [ ] `docs/references/claude-agent-engines.md`
- [ ] `docs/references/claude-agent-integration.md`
- [ ] `docs/references/claude-agent-schema.md`
- [ ] `docs/references/claude-agent-testing.md`
- [ ] `docs/references/replit.md`
- [ ] `docs/references/seed-cases-ca-007-020.md`
- [ ] `docs/release/compat-matrix.md`
- [ ] `docs/releases/SlackBatchAPI-v1.0.0.md`
- [ ] `docs/releases/stage-norm-phase4.md`
- [ ] `docs/releases/stage-norm-phase5.md`
- [ ] `docs/releases/stage-norm-v3.4-option-b.md`
- [ ] `docs/releases/stage-norm-v3.4-review.md`
- [ ] `docs/releases/stage-normalization-v3.4.md`
- [ ] `docs/replit.md`
- [ ] `docs/rollback-playbook.md`
- [ ] `docs/runbook.md`
- [ ] `docs/runbooks/blue-green.md`
- [ ] `docs/runbooks/canary.md`
- [ ] `docs/runbooks/dr.md`
- [ ] `docs/runbooks/incident.md`
- [ ] `docs/runbooks/rollback.md`
- [ ] `docs/runbooks/stage-normalization-migration.md`
- [ ] `docs/runbooks/stage-normalization-rollout.md`
- [ ] `docs/runbooks/stage-validation.md`
- [ ] `docs/runbooks/synthetic-monitoring.md`
- [ ] `docs/runbooks/synthetics-debug.md`
- [ ] `docs/schema.md`
- [ ] `docs/schemas/README.md`
- [ ] `docs/schemas/schema-helpers-integration.md`
- [ ] `docs/schemas/schema-mapping.md`
- [ ] `docs/security/CODACY_REMEDIATION_2025.md`
- [ ] `docs/security/cve-exceptions.md`
- [ ] `docs/skills-application-log.md`
- [ ] `docs/skills-application-synthesis.md`
- [ ] `docs/sprint-g2c-automation-kickoff.md`
- [ ] `docs/sprint-g2c-backlog.md`
- [ ] `docs/sprint-g2c-ceremony-calendar.md`
- [ ] `docs/sprint-g2c-master-checklist.md`
- [ ] `docs/sprint-g2c-planning-agenda.md`
- [ ] `docs/sprint-g2c-sanity-check.md`
- [ ] `docs/sprint-g2c-stakeholder-summary.md`
- [ ] `docs/stage-normalization-scripts.md`
- [ ] `docs/stage-normalization-v3.4.md`
- [ ] `docs/stakeholder-memo.md`
- [ ] `docs/standards.md`
- [ ] `docs/strategies/PHOENIX-PLAN-2025-11-30.md`
- [ ] `docs/templates/README.md`
- [ ] `docs/templates/design-system-template.md`
- [ ] `docs/templates/feature-flow-template.md`
- [ ] `docs/test-improvement-status.md`
- [ ] `docs/type-safety-action-plan.md`
- [ ] `docs/type-safety-migration.md`
- [ ] `docs/type-safety-progress-report.md`
- [ ] `docs/validation/DeterministicReserveEngine.md`
- [ ] `docs/validation/stage-validation-patched.md`
- [ ] `docs/validation/stage-validation-v3.md`
- [ ] `docs/wizard/COMPLETION_SUMMARY.md`
- [ ] `docs/wizard/MIGRATION_GUIDE.md`
- [ ] `docs/wizard/RESERVES_CARD_IMPROVEMENTS.md`
- [ ] `docs/wizard/WIZARD_INTEGRATION.md`
- [ ] `docs/wizard/modeling-wizard-design.md`
- [ ] `docs/wizard-calculations-integration.md`
- [ ] `docs/workflows/CONSOLIDATION_FINAL_VALIDATED.md`
- [ ] `docs/workflows/CONSOLIDATION_PLAN_FINAL.md`
- [ ] `docs/workflows/CONSOLIDATION_PLAN_V2.md`
- [ ] `docs/workflows/CONSOLIDATION_PLAN_V3_FINAL.md`
- [ ] `docs/workflows/PAIRED-AGENT-VALIDATION.md`
- [ ] `docs/workflows/PRODUCTION_SCRIPTS.md`
- [ ] `docs/workflows/README.md`
- [ ] `docs/xirr-excel-validation.md`
- [ ] `docs/xirr-golden-set-addition-summary.md`
- [ ] `docs/xirr-golden-set-migration-plan.md`
- [ ] `docs/zen-mcp-integration-summary.md`
- [ ] `cheatsheets/agent-architecture.md`
- [ ] `cheatsheets/agent-memory/database-expert-schema-tdd.md`
- [ ] `cheatsheets/agent-memory-integration.md`
- [ ] `cheatsheets/ai-code-review.md`
- [ ] `cheatsheets/anti-pattern-prevention.md`
- [ ] `cheatsheets/api.md`
- [ ] `cheatsheets/capability-checklist.md`
- [ ] `cheatsheets/claude-code-best-practices.md`
- [ ] `cheatsheets/claude-commands.md`
- [ ] `cheatsheets/claude-md-guidelines.md`
- [ ] `cheatsheets/coding-pairs-playbook.md`
- [ ] `cheatsheets/command-summary.md`
- [ ] `cheatsheets/correct-workflow-example.md`
- [ ] `cheatsheets/daily-workflow.md`
- [ ] `cheatsheets/document-review-workflow.md`
- [ ] `cheatsheets/documentation-validation.md`
- [ ] `cheatsheets/emoji-free-documentation.md`
- [ ] `cheatsheets/evaluator-optimizer-workflow.md`
- [ ] `cheatsheets/exact-optional-property-types.md`
- [ ] `cheatsheets/extended-thinking.md`
- [ ] `cheatsheets/init-vs-update.md`
- [ ] `cheatsheets/memory-commands.md`
- [ ] `cheatsheets/memory-commit-strategy.md`
- [ ] `cheatsheets/memory-patterns.md`
- [ ] `cheatsheets/multi-agent-orchestration.md`
- [ ] `cheatsheets/pr-merge-verification.md`
- [ ] `cheatsheets/pr-review-workflow.md`
- [ ] `cheatsheets/prompt-improver-hook.md`
- [ ] `cheatsheets/react-performance-patterns.md`
- [ ] `cheatsheets/service-testing-patterns.md`
- [ ] `cheatsheets/testing.md`
- [ ] `.claude/ANTI-DRIFT-CHECKLIST.md`
- [ ] `.claude/PHOENIX-TOOL-ROUTING.md`
- [ ] `.claude/PROJECT-UNDERSTANDING.md`
- [ ] `.claude/WORKFLOW.md`
- [ ] `.claude/agents/PHOENIX-AGENTS.md`
- [ ] `.claude/commands/catalog-tooling.md`
- [ ] `.claude/commands/enable-agent-memory.md`
- [ ] `.claude/commands/evaluate-tools.md`
- [ ] `.claude/commands/session-start.md`
- [ ] `.claude/skills/README.md`
- [ ] `.claude/skills/ai-model-selection.md`
- [ ] `.claude/skills/analogical-thinking.md`
- [ ] `.claude/skills/api-design-principles.md`
- [ ] `.claude/skills/architecture-patterns.md`
- [ ] `.claude/skills/brainstorming.md`
- [ ] `.claude/skills/continuous-improvement.md`
- [ ] `.claude/skills/dispatching-parallel-agents.md`
- [ ] `.claude/skills/extended-thinking-framework.md`
- [ ] `.claude/skills/integration-with-other-skills.md`
- [ ] `.claude/skills/inversion-thinking.md`
- [ ] `.claude/skills/iterative-improvement.md`
- [ ] `.claude/skills/memory-management.md`
- [ ] `.claude/skills/multi-model-consensus.md`
- [ ] `.claude/skills/notebooklm.md`
- [ ] `.claude/skills/pattern-recognition.md`
- [ ] `.claude/skills/prompt-caching-usage.md`
- [ ] `.claude/skills/root-cause-tracing.md`
- [ ] `.claude/skills/systematic-debugging.md`
- [ ] `.claude/skills/task-decomposition.md`
- [ ] `.claude/skills/writing-plans.md`
- [ ] `.claude/skills/xlsx.md`

---

_To fix staleness: Update `last_updated` field in document frontmatter._ _To set
owner: Add `owner` field in document frontmatter._ _See:
docs/.templates/DOC-FRONTMATTER-SCHEMA.md for schema details._<|MERGE_RESOLUTION|>--- conflicted
+++ resolved
@@ -1,47 +1,26 @@
 # Staleness Report
 
-<<<<<<< HEAD
-_Generated: 2025-12-13T03:21:48.191Z_ _Source: docs/DISCOVERY-MAP.source.yaml_
+_Generated: 2025-12-13T04:21:35.441Z_ _Source: docs/DISCOVERY-MAP.source.yaml_
 
 ## Summary
 
 | Metric              | Value |
 | ------------------- | ----- |
-| Total Documents     | 563   |
-| Stale Documents     | 558   |
-| Missing Frontmatter | 511   |
+| Total Documents     | 559   |
+| Stale Documents     | 554   |
+| Missing Frontmatter | 507   |
 
 ### By Status
 
 | Status  | Count |
 | ------- | ----- |
-| UNKNOWN | 558   |
+| UNKNOWN | 554   |
 | ACTIVE  | 5     |
-=======
-*Generated: 2025-12-13T04:21:35.441Z*
-*Source: docs/DISCOVERY-MAP.source.yaml*
-
-## Summary
-
-| Metric | Value |
-|--------|-------|
-| Total Documents | 559 |
-| Stale Documents | 554 |
-| Missing Frontmatter | 507 |
-
-### By Status
-
-| Status | Count |
-|--------|-------|
-| UNKNOWN | 554 |
-| ACTIVE | 5 |
->>>>>>> 4efbed32
 
 ## Stale Documents
 
 Documents that need review (older than their cadence threshold):
 
-<<<<<<< HEAD
 | Document                                                 | Last Updated | Days Old | Has Execution Claims | Owner      |
 | -------------------------------------------------------- | ------------ | -------- | -------------------- | ---------- |
 | `.agents-feedback.md`                                    | Never        | 999      | No                   | Unassigned |
@@ -66,7 +45,6 @@
 | `HANDOFF-MEMO-PHASE2-MERGED-2025-11-06.md`               | Never        | 999      | No                   | Unassigned |
 | `HANDOFF-MEMO-PHASE2-READY-2025-11-06.md`                | Never        | 999      | No                   | Unassigned |
 | `HANDOFF-MEMO-SCHEMA-TDD-PHASE1-COMPLETE.md`             | Never        | 999      | YES - verify!        | Unassigned |
-| `HANDOFF-PHOENIX-PHASE1-2025-11-30.md`                   | Never        | 999      | No                   | Unassigned |
 | `HANDOFF-PORTFOLIO-PHASE0-COMPLETE.md`                   | Never        | 999      | YES - verify!        | Unassigned |
 | `HANDOFF-SKILLS-APPLICATION-2025-11-29.md`               | Never        | 999      | No                   | Unassigned |
 | `HANDOFF-SKILLS-INTEGRATION-2025-11-29.md`               | Never        | 999      | No                   | Unassigned |
@@ -75,7 +53,6 @@
 | `IMPLEMENTATION_SYNTHESIS.md`                            | Never        | 999      | YES - verify!        | Unassigned |
 | `ITERATION-A-QUICKSTART.md`                              | Never        | 999      | YES - verify!        | Unassigned |
 | `JSDOM-FIX-SUMMARY-2025-12-01.md`                        | Never        | 999      | YES - verify!        | Unassigned |
-| `KICKOFF-PHOENIX-PHASE1-2025-11-30.md`                   | Never        | 999      | YES - verify!        | Unassigned |
 | `KICKOFF-SKILLS-APPLICATION.md`                          | Never        | 999      | YES - verify!        | Unassigned |
 | `MERGE_RISK_ANALYSIS.md`                                 | Never        | 999      | YES - verify!        | Unassigned |
 | `MIGRATION-NATIVE-MEMORY.md`                             | Never        | 999      | YES - verify!        | Unassigned |
@@ -94,64 +71,10 @@
 | `PHASE2_HANDOFF_MEMO.md`                                 | Never        | 999      | No                   | Unassigned |
 | `PHASE3-IMPLEMENTATION-HANDOFF-2025-11-06.md`            | Never        | 999      | No                   | Unassigned |
 | `PHASE3-KICKOFF-CHECKLIST.md`                            | Never        | 999      | YES - verify!        | Unassigned |
-
-_...and 508 more stale documents._
-=======
-| Document | Last Updated | Days Old | Has Execution Claims | Owner |
-|----------|--------------|----------|---------------------|-------|
-| `.agents-feedback.md` | Never | 999 | No | Unassigned |
-| `.agents-metrics.md` | Never | 999 | No | Unassigned |
-| `AI-WORKFLOW-COMPLETE-GUIDE.md` | Never | 999 | No | Unassigned |
-| `ANTI_PATTERNS.md` | Never | 999 | YES - verify! | Unassigned |
-| `BUG-FIX-SUMMARY-FEES-EXPENSES-2025-11-30.md` | Never | 999 | YES - verify! | Unassigned |
-| `CHANGELOG.md` | Never | 999 | YES - verify! | Unassigned |
-| `CLAUDE.md` | Never | 999 | No | Unassigned |
-| `CLAUDE_COOKBOOK_INTEGRATION.md` | Never | 999 | No | Unassigned |
-| `CLAUDE_PROJECT_INSTRUCTIONS.md` | Never | 999 | No | Unassigned |
-| `COMPREHENSIVE-WORKFLOW-GUIDE.md` | Never | 999 | YES - verify! | Unassigned |
-| `DECISIONS.md` | Never | 999 | YES - verify! | Unassigned |
-| `DEV_BOOTSTRAP_README.md` | Never | 999 | No | Unassigned |
-| `DOCUMENTATION-NAVIGATION-GUIDE.md` | Never | 999 | No | Unassigned |
-| `ENHANCED_DESIGN_SYSTEM_IMPLEMENTATION.md` | Never | 999 | No | Unassigned |
-| `FEATURE_FLAGS_READY.md` | Never | 999 | No | Unassigned |
-| `HANDOFF-MEMO-2025-10-30.md` | Never | 999 | YES - verify! | Unassigned |
-| `HANDOFF-MEMO-CAPITAL-ALLOCATION-COMPLETE-2025-11-05.md` | Never | 999 | No | Unassigned |
-| `HANDOFF-MEMO-PHASE-2-STRATEGY-2025-11-05.md` | Never | 999 | No | Unassigned |
-| `HANDOFF-MEMO-PHASE1D-EXPANSION-2025-11-04.md` | Never | 999 | No | Unassigned |
-| `HANDOFF-MEMO-PHASE2-MERGED-2025-11-06.md` | Never | 999 | No | Unassigned |
-| `HANDOFF-MEMO-PHASE2-READY-2025-11-06.md` | Never | 999 | No | Unassigned |
-| `HANDOFF-MEMO-SCHEMA-TDD-PHASE1-COMPLETE.md` | Never | 999 | YES - verify! | Unassigned |
-| `HANDOFF-PORTFOLIO-PHASE0-COMPLETE.md` | Never | 999 | YES - verify! | Unassigned |
-| `HANDOFF-SKILLS-APPLICATION-2025-11-29.md` | Never | 999 | No | Unassigned |
-| `HANDOFF-SKILLS-INTEGRATION-2025-11-29.md` | Never | 999 | No | Unassigned |
-| `HANDOFF-WEEK-2-SKILLS-2025-11-29.md` | Never | 999 | No | Unassigned |
-| `IMPLEMENTATION-SUMMARY-WATCH-DEBOUNCE-FIX.md` | Never | 999 | No | Unassigned |
-| `IMPLEMENTATION_SYNTHESIS.md` | Never | 999 | YES - verify! | Unassigned |
-| `ITERATION-A-QUICKSTART.md` | Never | 999 | YES - verify! | Unassigned |
-| `JSDOM-FIX-SUMMARY-2025-12-01.md` | Never | 999 | YES - verify! | Unassigned |
-| `KICKOFF-SKILLS-APPLICATION.md` | Never | 999 | YES - verify! | Unassigned |
-| `MERGE_RISK_ANALYSIS.md` | Never | 999 | YES - verify! | Unassigned |
-| `MIGRATION-NATIVE-MEMORY.md` | Never | 999 | YES - verify! | Unassigned |
-| `MIGRATION-QUICK-START.md` | Never | 999 | No | Unassigned |
-| `NATIVE-MEMORY-INTEGRATION.md` | Never | 999 | No | Unassigned |
-| `NEXT-SESSION-KICKOFF-PROMPT.md` | Never | 999 | No | Unassigned |
-| `NEXT_ACTIONS.md` | Never | 999 | YES - verify! | Unassigned |
-| `NEXT_STEPS_CHECKLIST.md` | Never | 999 | YES - verify! | Unassigned |
-| `PHASE-0A-MIDDLEWARE-PLAN.md` | Never | 999 | YES - verify! | Unassigned |
-| `PHASE-0A-STATUS-ASSESSMENT.md` | Never | 999 | No | Unassigned |
-| `PHASE0-DATA-MIGRATION-STRATEGY.md` | Never | 999 | No | Unassigned |
-| `PHASE0-FEATURE-FLAG-DEPLOYMENT-PLAN.md` | Never | 999 | YES - verify! | Unassigned |
-| `PHASE0-FRONTEND-INTEGRATION-SCOPE.md` | Never | 999 | No | Unassigned |
-| `PHASE0B-QUICK-REFERENCE.md` | Never | 999 | No | Unassigned |
-| `PHASE0B-SERVICE-ARCHITECTURE-REVIEW.md` | Never | 999 | YES - verify! | Unassigned |
-| `PHASE2_HANDOFF_MEMO.md` | Never | 999 | No | Unassigned |
-| `PHASE3-IMPLEMENTATION-HANDOFF-2025-11-06.md` | Never | 999 | No | Unassigned |
-| `PHASE3-KICKOFF-CHECKLIST.md` | Never | 999 | YES - verify! | Unassigned |
-| `PHASE3-STRATEGY-FINAL-2025-11-06.md` | Never | 999 | No | Unassigned |
-| `PHASE3-STRATEGY-HANDOFF-2025-11-06.md` | Never | 999 | No | Unassigned |
-
-*...and 504 more stale documents.*
->>>>>>> 4efbed32
+| `PHASE3-STRATEGY-FINAL-2025-11-06.md`                    | Never        | 999      | No                   | Unassigned |
+| `PHASE3-STRATEGY-HANDOFF-2025-11-06.md`                  | Never        | 999      | No                   | Unassigned |
+
+_...and 504 more stale documents._
 
 ## Documents with Execution Claims (Need Verification)
 
