--- conflicted
+++ resolved
@@ -5,15 +5,9 @@
   security:
     runs-on: ubuntu-latest
     steps:
-<<<<<<< HEAD
-      - uses: actions/checkout@v4
-      - uses: actions/setup-node@v4
-        with: { node-version: '22.16.0' }
-=======
       - uses: actions/checkout@11bd71901bbe5b1630ceea73d27597364c9af683
       - uses: actions/setup-node@39370e3970a6d050c480ffad4ff0ed4d3fdee5af
         with: { node-version: '20' }
->>>>>>> 21892dbe
       - run: npm ci
       - name: Run header/auth/injection tests
         run: npm run test:security --if-present