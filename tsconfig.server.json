{
  "extends": "./tsconfig.json",
  "compilerOptions": {
    "target": "ES2022",
    "module": "ESNext",
    "moduleResolution": "Bundler",
    "baseUrl": ".",
    "paths": {
      "@/*": ["./client/src/*"],
      "@/core/*": ["./client/src/core/*"],
      "@/lib/*": ["./client/src/lib/*"],
      "@shared/*": ["./shared/*"],
      "@server/*": ["./server/*"],
      "@schema": ["./schema/src/index.ts"],
      "@schema/*": ["./schema/src/*"]
    },
    "outDir": "dist/server",
    "rootDir": ".",
    "noEmitOnError": false,
    "resolveJsonModule": true,
    "esModuleInterop": true,
    "allowSyntheticDefaultImports": true,
    "downlevelIteration": true,
    "skipLibCheck": true,
    "composite": true,
    "tsBuildInfoFile": "./.tsbuildinfo.server",
    // Disable strict checks for production build
    "strict": false,
    "noUncheckedIndexedAccess": false,
    "noPropertyAccessFromIndexSignature": false,
    "noImplicitOverride": false,
    "strictNullChecks": false,
    "noImplicitAny": false
  },
  "include": [
    "types", 
    "server/**/*", 
    "shared/**/*",
<<<<<<< HEAD
=======
    "schema/src/**/*",
>>>>>>> 21892dbe
    "lib/**/*",
    "client/src/core/**/*",
    "client/src/lib/**/*",
    "client/src/utils/**/*",
    "client/src/schemas/**/*",
    "client/src/metrics/**/*",
    "client/src/stores/**/*",
    "client/src/types/**/*",
    "client/src/monitoring/**/*",
    "vite.config.ts"
  ],
  "exclude": [
    "client/src/components/**/*",
    "client/src/pages/**/*",
    "client/src/hooks/**/*",
    "client/src/services/**/*",
    "**/*.test.ts",
    "**/*.test.tsx",
    "node_modules",
    "dist",
    "node_modules/**/@types/**",
    "node_modules/**/dist/**",
    "node_modules/**/*.d.ts"
  ]
}<|MERGE_RESOLUTION|>--- conflicted
+++ resolved
@@ -36,10 +36,7 @@
     "types", 
     "server/**/*", 
     "shared/**/*",
-<<<<<<< HEAD
-=======
     "schema/src/**/*",
->>>>>>> 21892dbe
     "lib/**/*",
     "client/src/core/**/*",
     "client/src/lib/**/*",
