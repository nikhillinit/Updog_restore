/**
 * WaterfallPolicy Schema
 * European & American waterfall distribution models
 */

import { z } from 'zod';
import Decimal from 'decimal.js';
import { ZodPercentage } from './decimal-zod';
import { excelRound } from '../lib/excelRound';

/**
 * Waterfall tier types (in order of priority)
 */
export const WaterfallTierTypeEnum = z.enum([
  'return_of_capital', // Return LP capital first
  'preferred_return', // LP preferred return (hurdle rate)
  'gp_catch_up', // GP catch-up to target carry split
  'carry', // Carried interest split
]);

export type WaterfallTierType = z.infer<typeof WaterfallTierTypeEnum>;

/**
 * Waterfall tier definition
 */
export const WaterfallTierSchema = z.object({
  /** Tier type */
  tierType: WaterfallTierTypeEnum,

  /** Priority (1 = highest) */
  priority: z.number().int().positive(),

  /** Rate for preferred return or carry */
  rate: ZodPercentage.optional(),

  /** Basis for rate calculation */
  basis: z.enum(['committed', 'contributed', 'preferred_basis']).optional(),

  /** GP catch-up percentage (usually 100%) */
  catchUpRate: ZodPercentage.optional(),
});

export type WaterfallTier = z.infer<typeof WaterfallTierSchema>;

/**
 * GP commitment structure
 */
export const GPCommitmentSchema = z.object({
  /** GP commitment as % of fund */
  percentage: ZodPercentage,

  /** Basis for commitment */
  basis: z.enum(['committed_capital', 'management_fees', 'carry']),

  /** Whether GP commitment funded from fee offsets */
  fundedFromFees: z.boolean().default(false),
});

export type GPCommitment = z.infer<typeof GPCommitmentSchema>;

/**
 * Clawback policy
 */
export const ClawbackPolicySchema = z.object({
  /** Enable clawback provision */
  enabled: z.boolean(),

  /** Lookback period for clawback calculation (months) */
  lookbackMonths: z.number().int().positive().default(36),

  /** Require security/escrow for clawback */
  securityRequired: z.boolean().default(true),

  /** Interest rate on clawback amounts */
  interestRate: ZodPercentage.default(new Decimal(0)),
});

export type ClawbackPolicy = z.infer<typeof ClawbackPolicySchema>;

/**
 * Base waterfall policy (without validation)
 */
const BaseWaterfallPolicySchemaCore = z.object({
  /** Policy identifier */
  id: z.string(),

  /** Human-readable name */
  name: z.string(),

  /** Waterfall tiers (ordered by priority) */
  tiers: z.array(WaterfallTierSchema).min(1),

  /** Preferred return rate (hurdle) */
  preferredReturnRate: ZodPercentage,

  /** GP commitment structure */
  gpCommitment: GPCommitmentSchema.optional(),

  /** Clawback policy */
  clawback: ClawbackPolicySchema.optional(),

  /** Basis for hurdle rate calculation */
  hurdleRateBasis: z.enum(['committed', 'contributed']).default('committed'),

  /** Use cumulative calculations across all periods */
  cumulativeCalculations: z.boolean().default(true),
});

const validateTierPriorities = (data: { tiers: Array<{ priority: number }> }) => {
  // Validate tier priorities are unique
  const priorities = data.tiers.map((t) => t.priority);
  const uniquePriorities = new Set(priorities);
  return priorities.length === uniquePriorities.size;
};

/**
 * American waterfall (deal-by-deal)
 * Carry distributed on individual exits
 */
const AmericanWaterfallSchemaCore = BaseWaterfallPolicySchemaCore.extend({
  type: z.literal('american'),
});

export const AmericanWaterfallSchema = AmericanWaterfallSchemaCore.refine(validateTierPriorities, {
  message: 'Waterfall tier priorities must be unique',
  path: ['tiers'],
});

export type AmericanWaterfall = z.infer<typeof AmericanWaterfallSchemaCore>;

/**
 * Waterfall policy (American only)
 */
export const WaterfallPolicySchema = AmericanWaterfallSchemaCore;

export type WaterfallPolicy = z.infer<typeof WaterfallPolicySchema>;

/**
 * Distribution allocation result
 */
export interface DistributionAllocation {
  lpDistribution: Decimal;
  gpDistribution: Decimal;
  totalDistributed: Decimal;
  breakdown: Array<{
    tier: WaterfallTierType;
    amount: Decimal;
    lpAmount: Decimal;
    gpAmount: Decimal;
  }>;
}

/**
 * Calculate American waterfall distribution (deal-by-deal)
 *
 * Implements tier-based waterfall calculation with Excel ROUND semantics for carry distribution.
 * Proceeds flow sequentially through priority-sorted tiers:
 * 1. Return of Capital (ROC) - Returns original investment to LPs
 * 2. Preferred Return - Distributes hurdle rate return to LPs
 * 3. GP Catch-Up - Allows GP to reach target carry percentage
 * 4. Carry - Final split between LP and GP per carry rate
 *
 * **Excel Parity**: Applies `excelRound()` at reporting boundary (lines 246-265) to ensure
 * calculation compatibility with Excel models. Intermediate calculations use full Decimal.js
 * precision to prevent compounding rounding errors.
 *
 * **Validation**: 100% test coverage with 53 passing tests
 * - Truth table: 17/17 tests (15 scenarios + 2 meta)
 * - Invariants: 6/6 property-based tests
 * - Excel ROUND: 30/30 parity tests
 *
 * @see {@link https://github.com/nikhillinit/Updog_restore/blob/7b35655/docs/adr/ADR-004-waterfall-names.md ADR-004: Waterfall Naming and Rounding Contract}
 * @see {@link https://github.com/nikhillinit/Updog_restore/blob/7b35655/docs/waterfall.truth-cases.json Truth Cases}
 * @see {@link https://github.com/nikhillinit/Updog_restore/blob/7b35655/tests/unit/waterfall-truth-table.test.ts Truth Table Tests}
 *
 * @param policy - American waterfall configuration with tier definitions
 * @param exitProceeds - Total exit proceeds (Decimal precision)
 * @param dealCost - Initial investment cost for ROC calculation (Decimal precision)
 *
 * @returns Distribution allocation with LP/GP totals and per-tier breakdown
 *          All amounts rounded to 2 decimal places using Excel ROUND semantics
 *
 * @example
 * ```typescript
 * // Standard 8% hurdle, 20% carry, 100% catch-up
 * const policy = {
 *   type: 'american',
 *   preferredReturnRate: '0.08',
 *   tiers: [
 *     { tierType: 'return_of_capital', priority: 1 },
 *     { tierType: 'preferred_return', priority: 2, rate: '0.08' },
 *     { tierType: 'gp_catch_up', priority: 3, catchUpRate: '1.0' },
 *     { tierType: 'carry', priority: 4, rate: '0.20' }
 *   ]
 * };
 *
 * const result = calculateAmericanWaterfall(
 *   policy,
 *   new Decimal('1500000'),  // $1.5M exit
 *   new Decimal('1000000')   // $1M investment
 * );
 *
 * // result.lpDistribution: 1200000 (80% of $500K profit + $1M ROC)
 * // result.gpDistribution: 300000 (20% carry after catch-up)
 * ```
 */
export function calculateAmericanWaterfall(
  policy: AmericanWaterfall,
  exitProceeds: Decimal,
  dealCost: Decimal
): DistributionAllocation {
  const breakdown: DistributionAllocation['breakdown'] = [];
  let remaining = exitProceeds;
  let lpTotal = new Decimal(0);
  let gpTotal = new Decimal(0);

  // Sort tiers by priority
  const sortedTiers = [...policy.tiers].sort((a, b) => a.priority - b.priority);

  for (const tier of sortedTiers) {
    if (remaining.lte(0)) break;

    switch (tier.tierType) {
      case 'return_of_capital': {
        // Return deal cost
        const allocation = Decimal.min(remaining, dealCost);

        lpTotal = lpTotal.plus(allocation);
        remaining = remaining.minus(allocation);

        breakdown.push({
          tier: tier.tierType,
          amount: allocation,
          lpAmount: allocation,
          gpAmount: new Decimal(0),
        });
        break;
      }

      case 'preferred_return': {
        // Preferred return on deal
        const targetPreferred = dealCost.times(policy.preferredReturnRate);
        const allocation = Decimal.min(remaining, targetPreferred);

        lpTotal = lpTotal.plus(allocation);
        remaining = remaining.minus(allocation);

        breakdown.push({
          tier: tier.tierType,
          amount: allocation,
          lpAmount: allocation,
          gpAmount: new Decimal(0),
        });
        break;
      }

      case 'gp_catch_up': {
<<<<<<< HEAD
        // GP catch-up using parity formula
        // Target: GP catches up until GP / (LP_preferred + GP) = carry_rate
        const carryTier = policy.tiers.find((t) => t.tierType === 'carry');
        const carryRate = carryTier?.rate || new Decimal(0.2);
        const catchUpRate = tier.catchUpRate || new Decimal(1);

        // Validate carryRate < 1
        if (carryRate.gte(1)) {
          throw new Error('Carry rate must be less than 1');
        }

        // Validate catchUpRate ∈ (0, 1]
        if (catchUpRate.lte(0) || catchUpRate.gt(1)) {
          throw new Error('Catch-up rate must be in range (0, 1]');
        }

        // Sum LP preferred from breakdown
=======
        // GP catch-up using industry-standard parity formula
        // GP catch-up target = LP_preferred × (carry_rate / (1 - carry_rate))
        // This ensures GP reaches parity at the target carry percentage
        const catchUpRate = tier.catchUpRate || new Decimal(1);

        // Find the carry rate from the carry tier
        const carryTier = sortedTiers.find((t) => t.tierType === 'carry');
        const carryRate = carryTier?.rate || new Decimal(0.2);

        // Sum LP preferred return from breakdown
>>>>>>> b6255d7f
        const lpPreferred = breakdown
          .filter((b) => b.tier === 'preferred_return')
          .reduce((sum, b) => sum.plus(b.lpAmount), new Decimal(0));

<<<<<<< HEAD
        // Calculate GP catch-up target: LP_pref * (carry / (1 - carry))
        const gpTarget = lpPreferred.times(carryRate).div(new Decimal(1).minus(carryRate));

        // Track how much GP catch-up has already been paid
        const gpCatchUpPaid = breakdown
          .filter((b) => b.tier === 'gp_catch_up')
          .reduce((sum, b) => sum.plus(b.gpAmount), new Decimal(0));

        // Calculate how much more GP needs
        const gpNeeded = Decimal.max(new Decimal(0), gpTarget.minus(gpCatchUpPaid));

        if (gpNeeded.gt(0)) {
          // Calculate GP's share based on catchUpRate
          const gpShare = catchUpRate;

          // Calculate total distribution needed: gpNeeded / gpShare
          const distNeeded = gpNeeded.div(gpShare);

          // Allocate up to remaining
          const dist = Decimal.min(remaining, distNeeded);

          // Split distribution
          const gpAmount = dist.times(gpShare);
          const lpAmount = dist.minus(gpAmount);

          lpTotal = lpTotal.plus(lpAmount);
          gpTotal = gpTotal.plus(gpAmount);
          remaining = remaining.minus(dist);

          breakdown.push({
            tier: tier.tierType,
            amount: dist,
            lpAmount,
            gpAmount,
=======
        // Calculate GP catch-up target using parity formula
        // When carryRate is 0.2 (20%), formula gives: lpPreferred * (0.2 / 0.8) = lpPreferred * 0.25
        // This means for every $4 of LP preferred, GP needs $1 to reach 20% parity
        let gpTarget = new Decimal(0);
        if (carryRate.gt(0) && carryRate.lt(1)) {
          gpTarget = lpPreferred.times(carryRate).div(new Decimal(1).minus(carryRate));
        }

        // Calculate how much GP still needs to reach target (in case of multiple catch-up entries)
        const gpAlreadyReceived = breakdown
          .filter((b) => b.tier === 'gp_catch_up')
          .reduce((sum, b) => sum.plus(b.gpAmount), new Decimal(0));

        const targetRemaining = Decimal.max(gpTarget.minus(gpAlreadyReceived), new Decimal(0));

        // GP receives catchUpRate% of remaining proceeds until target reached
        // With 100% catchUpRate, GP gets all proceeds (up to target)
        // With 50% catchUpRate, GP gets 50% of proceeds (up to target), LP gets other 50%
        const maxGpFromRemaining = remaining.times(catchUpRate);

        const gpAllocation = Decimal.min(targetRemaining, maxGpFromRemaining, remaining);

        // For partial catch-up (< 100%), LP also gets share during catch-up phase
        let lpAllocation = new Decimal(0);
        if (catchUpRate.lt(1) && gpAllocation.gt(0)) {
          // Calculate total distribution in this tier based on GP getting catchUpRate%
          const totalCatchUpDist = gpAllocation.div(catchUpRate);
          lpAllocation = Decimal.min(totalCatchUpDist.minus(gpAllocation), remaining.minus(gpAllocation));
        }

        gpTotal = gpTotal.plus(gpAllocation);
        lpTotal = lpTotal.plus(lpAllocation);
        remaining = remaining.minus(gpAllocation).minus(lpAllocation);

        if (gpAllocation.gt(0) || lpAllocation.gt(0)) {
          breakdown.push({
            tier: tier.tierType,
            amount: gpAllocation.plus(lpAllocation),
            lpAmount: lpAllocation,
            gpAmount: gpAllocation,
>>>>>>> b6255d7f
          });
        }
        break;
      }

      case 'carry': {
        // Carry split
        const carryRate = tier.rate || new Decimal(0.2);
        const gpCarry = remaining.times(carryRate);
        const lpCarry = remaining.minus(gpCarry);

        lpTotal = lpTotal.plus(lpCarry);
        gpTotal = gpTotal.plus(gpCarry);

        breakdown.push({
          tier: tier.tierType,
          amount: remaining,
          lpAmount: lpCarry,
          gpAmount: gpCarry,
        });

        remaining = new Decimal(0);
        break;
      }
    }
  }

  // Apply Excel ROUND semantics at reporting boundary (2 decimal places)
  // Rounding is applied only to final outputs, not intermediate calculations
  const lpRounded = new Decimal(excelRound(lpTotal.toNumber(), 2));
  const gpRounded = new Decimal(excelRound(gpTotal.toNumber(), 2));
  const totalRounded = new Decimal(excelRound(lpTotal.plus(gpTotal).toNumber(), 2));

  // Apply rounding to breakdown tier amounts
  const breakdownRounded = breakdown.map((tier) => ({
    tier: tier.tier,
    amount: new Decimal(excelRound(tier.amount.toNumber(), 2)),
    lpAmount: new Decimal(excelRound(tier.lpAmount.toNumber(), 2)),
    gpAmount: new Decimal(excelRound(tier.gpAmount.toNumber(), 2)),
  }));

  return {
    lpDistribution: lpRounded,
    gpDistribution: gpRounded,
    totalDistributed: totalRounded,
    breakdown: breakdownRounded,
  };
}<|MERGE_RESOLUTION|>--- conflicted
+++ resolved
@@ -255,25 +255,6 @@
       }
 
       case 'gp_catch_up': {
-<<<<<<< HEAD
-        // GP catch-up using parity formula
-        // Target: GP catches up until GP / (LP_preferred + GP) = carry_rate
-        const carryTier = policy.tiers.find((t) => t.tierType === 'carry');
-        const carryRate = carryTier?.rate || new Decimal(0.2);
-        const catchUpRate = tier.catchUpRate || new Decimal(1);
-
-        // Validate carryRate < 1
-        if (carryRate.gte(1)) {
-          throw new Error('Carry rate must be less than 1');
-        }
-
-        // Validate catchUpRate ∈ (0, 1]
-        if (catchUpRate.lte(0) || catchUpRate.gt(1)) {
-          throw new Error('Catch-up rate must be in range (0, 1]');
-        }
-
-        // Sum LP preferred from breakdown
-=======
         // GP catch-up using industry-standard parity formula
         // GP catch-up target = LP_preferred × (carry_rate / (1 - carry_rate))
         // This ensures GP reaches parity at the target carry percentage
@@ -284,47 +265,10 @@
         const carryRate = carryTier?.rate || new Decimal(0.2);
 
         // Sum LP preferred return from breakdown
->>>>>>> b6255d7f
         const lpPreferred = breakdown
           .filter((b) => b.tier === 'preferred_return')
           .reduce((sum, b) => sum.plus(b.lpAmount), new Decimal(0));
 
-<<<<<<< HEAD
-        // Calculate GP catch-up target: LP_pref * (carry / (1 - carry))
-        const gpTarget = lpPreferred.times(carryRate).div(new Decimal(1).minus(carryRate));
-
-        // Track how much GP catch-up has already been paid
-        const gpCatchUpPaid = breakdown
-          .filter((b) => b.tier === 'gp_catch_up')
-          .reduce((sum, b) => sum.plus(b.gpAmount), new Decimal(0));
-
-        // Calculate how much more GP needs
-        const gpNeeded = Decimal.max(new Decimal(0), gpTarget.minus(gpCatchUpPaid));
-
-        if (gpNeeded.gt(0)) {
-          // Calculate GP's share based on catchUpRate
-          const gpShare = catchUpRate;
-
-          // Calculate total distribution needed: gpNeeded / gpShare
-          const distNeeded = gpNeeded.div(gpShare);
-
-          // Allocate up to remaining
-          const dist = Decimal.min(remaining, distNeeded);
-
-          // Split distribution
-          const gpAmount = dist.times(gpShare);
-          const lpAmount = dist.minus(gpAmount);
-
-          lpTotal = lpTotal.plus(lpAmount);
-          gpTotal = gpTotal.plus(gpAmount);
-          remaining = remaining.minus(dist);
-
-          breakdown.push({
-            tier: tier.tierType,
-            amount: dist,
-            lpAmount,
-            gpAmount,
-=======
         // Calculate GP catch-up target using parity formula
         // When carryRate is 0.2 (20%), formula gives: lpPreferred * (0.2 / 0.8) = lpPreferred * 0.25
         // This means for every $4 of LP preferred, GP needs $1 to reach 20% parity
@@ -352,7 +296,10 @@
         if (catchUpRate.lt(1) && gpAllocation.gt(0)) {
           // Calculate total distribution in this tier based on GP getting catchUpRate%
           const totalCatchUpDist = gpAllocation.div(catchUpRate);
-          lpAllocation = Decimal.min(totalCatchUpDist.minus(gpAllocation), remaining.minus(gpAllocation));
+          lpAllocation = Decimal.min(
+            totalCatchUpDist.minus(gpAllocation),
+            remaining.minus(gpAllocation)
+          );
         }
 
         gpTotal = gpTotal.plus(gpAllocation);
@@ -365,7 +312,6 @@
             amount: gpAllocation.plus(lpAllocation),
             lpAmount: lpAllocation,
             gpAmount: gpAllocation,
->>>>>>> b6255d7f
           });
         }
         break;
